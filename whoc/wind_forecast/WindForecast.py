"""Module for wind speed component forecasting and preview functionality."""

from typing import Optional, Union
from collections.abc import Iterable
from collections import defaultdict
from pathlib import Path
from dataclasses import dataclass
from itertools import chain
import os
import datetime
from datetime import timedelta
import yaml
import re
import argparse
from concurrent.futures import ProcessPoolExecutor
import multiprocessing as mp
from torch.distributions import MultivariateNormal
from torch import tensor
import gc

# from joblib import parallel_backend

mpi_exists = False
try:
    from mpi4py import MPI
    from mpi4py.futures import MPICommExecutor
    mpi_exists = True
except:
    print("No MPI available on system.")

from gluonts.evaluation import MultivariateEvaluator
from gluonts.dataset.util import period_index
from gluonts.dataset.split import split, slice_data_entry
from gluonts.dataset.field_names import FieldName
from gluonts.torch.distributions import LowRankMultivariateNormalOutput
from gluonts.torch.model.estimator import PyTorchLightningEstimator
from gluonts.torch.distributions import DistributionOutput
from gluonts.model.forecast_generator import DistributionForecastGenerator, SampleForecastGenerator
from gluonts.time_feature._base import second_of_minute, minute_of_hour, hour_of_day, day_of_year
from gluonts.transform import ExpectedNumInstanceSampler, ValidationSplitSampler
from gluonts.model.forecast import SampleForecast
from gluonts.torch.model.forecast import DistributionForecast

from pytorch_transformer_ts.informer.lightning_module import InformerLightningModule
from pytorch_transformer_ts.informer.estimator import InformerEstimator
from pytorch_transformer_ts.autoformer.estimator import AutoformerEstimator
from pytorch_transformer_ts.autoformer.lightning_module import AutoformerLightningModule
from pytorch_transformer_ts.spacetimeformer.estimator import SpacetimeformerEstimator
from pytorch_transformer_ts.spacetimeformer.lightning_module import SpacetimeformerLightningModule

from wind_forecasting.preprocessing.data_inspector import DataInspector
from wind_forecasting.preprocessing.data_module import DataModule
from wind_forecasting.postprocessing.probabilistic_metrics import continuous_ranked_probability_score_gaussian, reliability, resolution, uncertainty, sharpness, pi_coverage_probability, pi_normalized_average_width, coverage_width_criterion 
from wind_forecasting.run_scripts.testing import get_checkpoint
from wind_forecasting.run_scripts.tuning import get_tuned_params

import seaborn as sns
import matplotlib.pyplot as plt
import numpy as np
import pandas as pd
import polars as pl
import polars.selectors as cs

from mysql.connector import Error as SQLError, connect as sql_connect
from optuna import create_study
from optuna.samplers import TPESampler
from optuna.storages import JournalStorage, RDBStorage
from optuna.storages.journal import JournalFileBackend
from optuna.pruners import HyperbandPruner, MedianPruner, PercentilePruner, NopPruner
from optuna.integration import PyTorchLightningPruningCallback

# from sklearn.pipeline import make_pipeline
from sklearn.preprocessing import MinMaxScaler
from sklearn.svm import SVR
from sklearn.model_selection import cross_val_score
from sklearn.metrics import explained_variance_score, mean_absolute_error, mean_squared_error, median_absolute_error, r2_score

from filterpy.kalman import KalmanFilter
from floris import FlorisModel
from scipy.signal import lfilter
from scipy.stats import multivariate_normal as mvn

import logging 
logging.basicConfig(level=logging.INFO, format='%(asctime)s - %(levelname)s - %(message)s')

@dataclass
class WindForecast:
    """Wind speed component forecasting module that provides various prediction methods."""
    context_timedelta: datetime.timedelta
    prediction_timedelta: datetime.timedelta
    measurements_timedelta: datetime.timedelta
    controller_timedelta: Optional[datetime.timedelta]
    fmodel: FlorisModel 
    tid2idx_mapping: dict
    turbine_signature: str
    use_tuned_params: bool
    model_config: Optional[dict]
    temp_save_dir: Path
    kwargs: dict
    true_wind_field: Optional[Union[pd.DataFrame, pl.DataFrame]]
    # n_targets_per_turbine: int 
    
    # def read_measurements(self):
    #     """_summary_
    #     Read in new measurements, add to internal container.
    #     """
    #     raise NotImplementedError()

    def __post_init__(self):
        assert (self.context_timedelta % self.measurements_timedelta).total_seconds() == 0, "context_timedelta must be a multiple of measurements_timedelta"
        assert (self.prediction_timedelta % self.measurements_timedelta).total_seconds() == 0, "prediction_timedelta must be a multiple of measurements_timedelta" 
             
        self.n_context = int(self.context_timedelta / self.measurements_timedelta) # number of simulation time steps in a context horizon
        self.n_prediction = int(self.prediction_timedelta / self.measurements_timedelta) # number of simulation time steps in a prediction horizon
        
        if self.controller_timedelta:
            assert (self.controller_timedelta % self.measurements_timedelta).total_seconds() == 0, "controller_timedelta must be a multiple of measurements_timedelta"
            self.n_controller = int(self.controller_timedelta / self.measurements_timedelta) # number of simulation time steps in a single controller sampling intervals
        
        self.n_targets_per_turbine = 2 # horizontal and vertical wind speed
        self.last_measurement_time = None
        
        assert all([i in list(self.tid2idx_mapping.values()) for i in np.arange(len(self.tid2idx_mapping))]), f"tid2idx_mapping should map turbine ids to integers {0} to {len(self.tid2idx_mapping)-1}, inclusive."
        
        self.idx2tid_mapping = dict([(v, k) for k, v in self.tid2idx_mapping.items()])
        
        self.outputs = [f"ws_horz_{tid}" for tid in self.tid2idx_mapping] + [f"ws_vert_{tid}" for tid in self.tid2idx_mapping]
        # self.training_data_loaded = {output: False for output in self.outputs}
        self.training_data_shape = {output: None for output in self.outputs}
        print(f"ID of self.true_wind_field in WindForecast: {id(self.true_wind_field)}")
    
    # @property
    # def true_wind_field(self):
    #     return self.true_wind_field
    
    # @true_wind_field.setter
    # def true_wind_field(self, true_wind_field):
    #     self.true_wind_field = true_wind_field
    
    def set_true_wind_field(self, true_wind_field):
        self.true_wind_field = true_wind_field
    
    def _get_ws_cols(self, historic_measurements: Union[pl.DataFrame, pd.DataFrame]):
        if isinstance(historic_measurements, pl.DataFrame):
            return historic_measurements.select(cs.starts_with("ws_horz") | cs.starts_with("ws_vert")).columns
        elif isinstance(historic_measurements, pd.DataFrame):
            return [col for col in historic_measurements.columns if (col.startswith("ws_horz") or col.startswith("ws_vert"))]
    
    def _compute_output_score(self, output, params):
        # logging.info(f"Defining model for output {output}.")
        model = self.__class__.create_model(**{re.search(f"\\w+(?=_{output})", k).group(0): v for k, v in params.items() if k.endswith(f"_{output}")})
        
        # get training data for this output
        # logging.info(f"Getting training data for output {output}.")
        X_train, y_train = self._get_output_training_data(output=output, reload=False)
        
        # evaluate with cross-validation
        # logging.info(f"Computing score for output {output}.")
        train_split = np.random.choice(X_train.shape[0], replace=False, size=int(X_train.shape[0] * 0.75))
        train_split = np.isin(range(X_train.shape[0]), train_split)
        test_split = ~train_split
        model.fit(X_train[train_split, :], y_train[train_split])
        return (-mean_squared_error(y_true=y_train[test_split], y_pred=model.predict(X_train[test_split, :])))
    
    def _tuning_objective(self, trial):
        """
        Objective function to be minimized in Optuna
        """
        # define hyperparameter search space 
        params = self.get_params(trial)
         
        # train svr model
        # total_score = 0
        # for output in self.outputs:
        if self.multiprocessor == "mpi" and mpi_exists:
            executor = MPICommExecutor(MPI.COMM_WORLD, root=0)
            # logging.info(f"🚀 Using MPI executor with {MPI.COMM_WORLD.Get_size()} processes")
        else:
            max_workers = mp.cpu_count()
            executor = ProcessPoolExecutor(max_workers=max_workers,
                                                mp_context=mp.get_context("spawn"))
            # logging.info(f"🖥️  Using ProcessPoolExecutor with {max_workers} workers")
            
        with executor as ex:
            futures = [ex.submit(self._compute_output_score, output=output, params=params) for output in self.outputs]
            scores = [fut.result() for fut in futures]
            
        return sum(scores)
    
    def prepare_training_data(self, historic_measurements):
        """
        Prepares the training data for each output based on the historic measurements.
        
        Args:
            historic_measurements (Union[pd.DataFrame, pl.DataFrame]): The historical measurements to use for training.
        
        Returns:
            None
        """
        for hm in historic_measurements:
            if hm.shape[0] < self.n_context + self.n_prediction:
                logging.warning(f"measurements with continuity groups {list(hm["continuity_group"].unique())} have insufficient length!")
                continue
                
        historic_measurements = [hm for hm in historic_measurements if hm.shape[0] >= self.n_context + self.n_prediction]
        
        # For each output, prepare the training data
        for output in self.outputs:
            self._get_output_training_data(historic_measurements=historic_measurements, output=output, reload=True)
     
    # def tune_hyperparameters_single(self, historic_measurements, scaler, feat_type, tid, study_name, seed, restart_tuning, backend, storage_dir, n_trials=1):
    def tune_hyperparameters_single(self, study_name, seed, backend, storage_dir, 
                                    n_trials=1, 
                                    pruning_kwargs=None):
        # for case when argument is list of multiple continuous time series AND to only get the training inputs/outputs relevant to this model
        storage = self.get_storage(backend=backend, study_name=study_name, storage_dir=storage_dir)
        
        # Configure pruner based on settings
        if pruning_kwargs:
            pruning_type = pruning_kwargs["type"]
            logging.info(f"Configuring pruner: type={pruning_type}, min_resource={min_resource}")

            if pruning_type == "hyperband":
                reduction_factor = pruning_kwargs["reduction_factor"]
                min_resource = pruning_kwargs["min_resource"]
                max_resource = pruning_kwargs["max_resource"]
                
                pruner = HyperbandPruner(
                    min_resource=min_resource,
                    max_resource=max_resource,
                    reduction_factor=reduction_factor
                )
                logging.info(f"Created HyperbandPruner with min_resource={min_resource}, max_resource={max_resource}, reduction_factor={reduction_factor}")
            elif pruning_type == "median":
                pruner = MedianPruner(n_startup_trials=5, n_warmup_steps=min_resource)
                logging.info(f"Created MedianPruner with n_startup_trials=5, n_warmup_steps={min_resource}")
            elif pruning_type == "percentile":
                percentile = pruning_kwargs[percentile]
                pruner = PercentilePruner(percentile=percentile, n_startup_trials=5, n_warmup_steps=min_resource)
                logging.info(f"Created PercentilePruner with percentile={percentile}, n_startup_trials=5, n_warmup_steps={min_resource}")
            else:
                logging.warning(f"Unknown pruner type: {pruning_type}, using no pruning")
                pruner = NopPruner()
        else:
            logging.info("Pruning is disabled, using NopPruner")
            pruner = NopPruner()
         
        try:
            logging.info(f"Creating Optuna study {study_name}.") 
            study = create_study(study_name=study_name,
                                    storage=storage,
                                    direction="maximize",
                                    load_if_exists=True,
                                    sampler=TPESampler(seed=seed),
                                    pruner=pruner) # maximize negative mse ie minimize mse
            logging.info(f"Study successfully created or loaded: {study_name}")
        except Exception as e:
            logging.error(f"Error creating study: {str(e)}")
            logging.error(f"Error type: {type(e).__name__}")
            logging.error(f"Storage type: {type(storage).__name__}")
            logging.error(f"Storage value: {storage}")
            raise
        
        # Get worker ID for logging
        worker_id = os.environ.get('SLURM_PROCID', '0')
        
        # Each worker contributes the same number of trials to the shared study = n_trials
        logging.info(f"Worker {worker_id} is optimizing Optuna study {study_name}.")
        
        objective_fn = self._tuning_objective
        
        try:
            study.optimize(objective_fn, n_trials=n_trials, show_progress_bar=True)
        except Exception as e:
            logging.error(f"Worker {worker_id} failed with error: {str(e)}")
            logging.error(f"Error details: {type(e).__name__}")
            raise
            
        if worker_id == '0':  # Only the first worker prints the final results
            logging.info("Number of finished trials: {}".format(len(study.trials)))
            logging.info("Best trial:")
            trial = study.best_trial
            logging.info("  Value: {}".format(trial.value))
            logging.info("  Params: ")
            for key, value in trial.params.items():
                logging.info("    {}: {}".format(key, value))
        
        # for output in self.outputs:
        #     os.remove(os.path.join(self.temp_save_dir, f"Xy_train_{output}.dat"))
        
        return study.best_params
    
    def get_storage(self, backend, study_name, storage_dir=None):
        """
        Get storage for Optuna studies.
        
        Args:
            use_rdb: Whether to use SQLite storage
            study_name: Name of the study
            storage_dir: Directory to store journal files
            
        Returns:
            Storage object for Optuna
        """
        if backend == "mysql":
            logging.info(f"Connecting to MySQL RDB database {study_name}")
            conn = sql_connect(host="localhost", user="root")
            cursor = conn.cursor()
            cursor.execute("SHOW DATABASES")
            if study_name in [res[0] for res in cursor]:
                # connect to existing database
                conn = sql_connect(host="localhost", user="root", database=study_name)
            else:
                # make new database
                conn = sql_connect(host="localhost", user="root")
                cursor = conn.cursor()
                cursor.execute(f"CREATE DATABASE {study_name}") 
                
            storage = RDBStorage(url=f"mysql://{conn.user}@{conn.server_host}:{conn.server_port}/{study_name}")
        elif backend == "sqlite":
            logging.info(f"Connecting to SQLite RDB database {study_name}")
            # SQLite with WAL mode - using a simpler URL format
            os.makedirs(storage_dir, exist_ok=True)
            db_path = os.path.join(storage_dir, f"{study_name}.db")
            
            # Use a simplified connection string format that Optuna expects
            storage_url = f"sqlite:///{db_path}"
            
            # Check if database already exists and initialize WAL mode directly
            if not os.path.exists(db_path):
                try:
                    import sqlite3
                    # Create the database manually first with WAL settings
                    conn = sqlite3.connect(db_path, timeout=60000)
                    conn.execute("PRAGMA journal_mode=WAL")
                    conn.execute("PRAGMA synchronous=NORMAL")
                    conn.execute("PRAGMA cache_size=10000")
                    conn.execute("PRAGMA temp_store=MEMORY")
                    conn.execute("PRAGMA busy_timeout=60000")
                    conn.execute("PRAGMA wal_autocheckpoint=1000")
                    conn.commit()
                    conn.close()
                    logging.info(f"Created SQLite database with WAL mode at {db_path}")
                except Exception as e:
                    logging.error(f"Error initializing SQLite database: {e}")
                    
            # return storage_url
            storage = RDBStorage(url=storage_url)
        else:
            logging.info(f"Connecting to Journal database {study_name}")
            journal_file = os.path.join(storage_dir, f"{study_name}.journal")
            storage = JournalStorage(
                JournalFileBackend(journal_file)
            )
        return storage
     
    def _get_output_training_data(self, output, reload, historic_measurements=None):
        feat_type = re.search(f"\\w+(?=_{self.turbine_signature})", output).group()
        tid = re.search(self.turbine_signature, output).group()
        Xy_path = os.path.join(self.temp_save_dir, f"Xy_train_{output}.dat")
        if reload: 
            assert historic_measurements, "Must provide historic measurements to reload data in _get_output_training_data"
            if isinstance(historic_measurements, Iterable):
                X_train = []
                y_train = []
                for hm in historic_measurements:
                    # don't scale for single dataset, scale for all of them
                    
                    # X, y = self._get_training_data(hm, scaler, feat_type, tid, scale=False)
                    hm = hm.gather_every(self.n_prediction_interval)
                    X, y = self._get_training_data(hm, self.scaler[output], feat_type, tid, scale=False)
                    X_train.append(X)
                    y_train.append(y)
                
                X_train = np.vstack(X_train)
                y_train = np.concatenate(y_train)
                X_train = self.scaler[output].fit_transform(X_train)
                input_turbine_indices = self.cluster_turbines[self.tid2idx_mapping[tid]]
                output_idx = input_turbine_indices.index(self.tid2idx_mapping[tid])
                y_train = (y_train * self.scaler[output].scale_[output_idx]) + self.scaler[output].min_[output_idx]
                
            else:
                X_train, y_train = self._get_training_data(historic_measurements, self.scaler[output], feat_type, tid, scale=True)
            
            training_data_shape = (X_train.shape[0], X_train.shape[1] + 1)
            fp = np.memmap(Xy_path, dtype="float32", 
                           mode="w+", shape=training_data_shape)
            # self.training_data_shape[output] = (X_train.shape[0], X_train.shape[1] + 1)
            # self.training_data_loaded[output] = True
            
            np.save(Xy_path.replace(".dat", "_shape.npy"), training_data_shape)
            fp[:, :-1] = X_train
            fp[:, -1] = y_train
            fp.flush()
            logging.info(f"Saved training data to {Xy_path}")
        else:
            assert os.path.exists(Xy_path), "Must run prepare_training_data before tuning"
            training_data_shape = tuple(np.load(Xy_path.replace(".dat", "_shape.npy")))
            fp = np.memmap(Xy_path, dtype="float32", 
                           mode="r", shape=training_data_shape)
            X_train = fp[:, :-1]
            y_train = fp[:, -1]
               
        del fp
        return X_train, y_train
    
    def set_tuned_params(self, backend, study_name_root, storage_dir):
        """_summary_

        Args:
            backend (_type_): journal, sqlite, or mysql
            study_name_root (_type_): _description_
            storage_dir (FilePath): required for sqlite or journal storage

        Raises:
            Exception: _description_
            Exception: _description_
        """
        if len(self.outputs) > 1:
            for output in self.outputs:
                storage = self.get_storage(backend=backend, study_name=f"{study_name_root}_{output}", storage_dir=storage_dir)
                try:
                    study_id = storage.get_study_id_from_name(f"{study_name_root}_{output}")
                except KeyError:
                    raise KeyError(f"Optuna study {study_name_root}_{output} not found. Please run tune_hyperparameters_multi for all outputs first.")
                # self.model[output].set_params(**storage.get_best_trial(study_id).params)
                # storage.get_all_studies()[0]._study_id
                self.model[output] = self.create_model(**storage.get_best_trial(study_id).params)
        else:
            storage = self.get_storage(use_rdb=backend, study_name=f"{study_name_root}")
            try:
                study_id = storage.get_study_id_from_name(f"{study_name_root}")
            except KeyError:
                raise KeyError(f"Optuna study {study_name_root} not found. Please run tune_hyperparameters_multi for all outputs first.")
            self.model = self.create_model(**storage.get_best_trial(study_id).params)
   
    def predict_sample(self, historic_measurements: Union[pd.DataFrame, pl.DataFrame], n_samples: int):
        """_summary_
        Predict a given number of samples for each time step in the horizon
        Args:
            n_samples (int): _description_
        """
        raise NotImplementedError()

    def predict_point(self, historic_measurements: Union[pd.DataFrame, pl.DataFrame]):
        """_summary_
        Make a point prediction (e.g. the mean prediction) for each time step in the horizon
        """
        raise NotImplementedError()

    def predict_distr(self, historic_measurements: Union[pd.DataFrame, pl.DataFrame], current_time):
        """_summary_
        Generate the parameters of the forecasted distribution
        """
        raise NotImplementedError()

    def get_pred_interval(self, current_time):
        return pl.datetime_range(start=current_time, end=current_time + self.prediction_timedelta, interval=self.measurements_timedelta, eager=True, closed="right").rename("time")

    @staticmethod
    def compute_score(forecast_wf, true_wf, metric, feature_types, probabilistic=False, turbine_ids="all", plot=False, label=None, fig_dir="./"):
        if turbine_ids != "all":
            forecast_wf = forecast_wf.filter(pl.col("turbine_id").is_in(turbine_ids))
            true_wf = true_wf.filter(pl.col("turbine_id").is_in(turbine_ids))
        else:
            turbine_ids = sorted(true_wf.select(pl.col("turbine_id").unique()).to_numpy().flatten(),
                                 key=lambda tid: re.search("\\d+", tid).group(0))
        
        forecast_wf = forecast_wf.select("time", "turbine_id", "feature", "value", "data_type")\
                                 .filter(pl.col("feature").is_in(feature_types))\
                                 .sort("turbine_id", "feature")
                                 
        # first_timestamp = forecast_wf.select(pl.col("time").first()).item()
        # last_timestamp = forecast_wf.select(pl.col("time").last()).item()
        # .filter(pl.col("time").is_between(first_timestamp, 
        #                                                    last_timestamp,
        #                                                    closed="both"))\
        true_wf = true_wf.select("time", "turbine_id", "feature", "value", "data_type")\
                         .filter(pl.col("time").is_in(forecast_wf.select(pl.col("time")))) \
                         .filter(pl.col("feature").is_in(feature_types))\
                         .sort("turbine_id", "feature")
        
        metrics = {"feature": [], "score": [], "turbine_id": []}
        for feat_type in feature_types:
            for tid in turbine_ids:
                score = metric(y_true=true_wf.filter((pl.col("feature") == feat_type) & (pl.col("turbine_id") == tid)).select("value").to_numpy(),
                       y_pred=forecast_wf.filter((pl.col("feature") == feat_type) & (pl.col("turbine_id") == tid)).select("value").to_numpy())
                metrics["feature"].append(feat_type)
                metrics["turbine_id"].append(tid)
                metrics["score"].append(score)
        
        metrics = pl.DataFrame(data=metrics)
        
        if plot:
            fig, ax = plt.subplots(1, 1)
            # for f, feat_type in enumerate(feature_types):
            sns.barplot(data=metrics, ax=ax, y="score", x="feature", hue="turbine_id")
            for bars in ax.containers:
                ax.bar_label(bars, fmt="%.3f")
            plt.tight_layout()
            fig.savefig(os.path.join(fig_dir, f'scores{label}.png'))
            
        return metrics
        
    @staticmethod
    def plot_forecast(forecast_wf, true_wf, splits=None, feature_types=None, feature_labels=None, prediction_type="point", per_turbine_target=False, turbine_ids="all", label="", fig_dir="./"):
        if isinstance(forecast_wf, pd.DataFrame):
            forecast_wf = pl.DataFrame(forecast_wf)
            
        if isinstance(true_wf, pd.DataFrame):
            true_wf = pl.DataFrame(true_wf)
        
        if feature_types is None:
            feature_types = ["ws_horz", "ws_vert"]
            feature_labels = ["Horizontal Wind Speed (m/s)", "Vertical Wind Speed (m/s)"]
        
        fig, axs = plt.subplots(1, len(feature_types), sharex=True)
        
        if splits is not None and "split" in forecast_wf.collect_schema().names():
            forecast_wf = forecast_wf.filter(pl.col("split").is_in(splits))
            true_wf = true_wf.filter(pl.col("split").is_in(splits))
        
        if turbine_ids != "all":
            forecast_wf = forecast_wf.filter(pl.col("turbine_id").is_in(turbine_ids))
            true_wf = true_wf.filter(pl.col("turbine_id").is_in(turbine_ids))
        
        for f, feat in enumerate(feature_types):
            sns.lineplot(data=true_wf.filter(
                            (pl.col("feature") == feat) & (pl.col("time").is_between(forecast_wf.select(pl.col("time").min()).item(), forecast_wf.select(pl.col("time").max()).item(), closed="both"))), 
                                 x="time", y="value", ax=axs[f], style="data_type", hue="turbine_id")
            
            # df = pl.concat([true_wf.filter(
            #                 (pl.col("feature") == feat) & (pl.col("time").is_between(forecast_wf.select(pl.col("time").min()).item(), forecast_wf.select(pl.col("time").max()).item(), closed="both"))), 
            #                 forecast_wf.filter((pl.col("feature") == f"loc_{feat}"))], 
            #       how="diagonal_relaxed")
            
            # ax = sns.lineplot(data=true_wf.filter((pl.col("feature") == feat) 
            #                                       & (pl.col("time").is_between(forecast_wf.select(pl.col("time").min()).item(), forecast_wf.select(pl.col("time").max()).item(), closed="both"))), 
            #                   x="time", y="value", hue="turbine_id", linestyle="solid", ax=axs[f])
            if prediction_type == "distribution":
                if per_turbine_target:
                    # TODO test, wtf does this mean
                    sns.lineplot(data=forecast_wf.filter((pl.col("feature") == f"loc_{feat}")), 
                                 x="time", y="value", ax=axs[f], style="data_type", dashes=[[4, 4]], marker="o")
                    
                    axs[f].fill_between(
                        forecast_wf.select("time"), 
                        forecast_wf.filter((pl.col("feature") == f"loc_{feat}")) - forecast_wf.filter((pl.col("feature") == f"sd_{feat}")), 
                        forecast_wf.filter((pl.col("feature") == f"loc_{feat}")) + forecast_wf.filter((pl.col("feature") == f"sd_{feat}")), 
                        alpha=0.2, 
                    )
                else:
                    sns.lineplot(data=forecast_wf.filter(pl.col("feature") == f"loc_{feat}"), 
                                 x="time", y="value", hue="turbine_id", style="data_type", ax=axs[f], dashes=[[4, 4]], marker="o")
                    
                    for t, tid in enumerate(forecast_wf["turbine_id"].unique(maintain_order=True)):
                        # color = loc_ax.get_lines()[t].get_color()
                        tid_df = forecast_wf.filter((pl.col("feature").str.ends_with(feat)) & (pl.col("turbine_id") == tid))
                        color = sns.color_palette()[t]
                        axs[f].fill_between(
                            tid_df.filter(pl.col("feature") == f"loc_{feat}").select("time").to_numpy().flatten(), 
                            (tid_df.filter(pl.col("feature") == f"loc_{feat}").select(pl.col("value")) 
                             - tid_df.filter(pl.col("feature") == f"sd_{feat}").select(pl.col("value"))).to_numpy().flatten(), 
                            (tid_df.filter(pl.col("feature") == f"loc_{feat}").select(pl.col("value")) 
                             + tid_df.filter(pl.col("feature") == f"sd_{feat}").select(pl.col("value"))).to_numpy().flatten(), 
                        alpha=0.2, 
                    )
            elif prediction_type == "point":
                sns.lineplot(data=forecast_wf.filter(pl.col("feature") == feat), x="time", y="value", hue="turbine_id", style="data_type", dashes=[[4, 4]], marker="o", ax=axs[f])
            elif prediction_type == "sample":
                raise NotImplementedError()
            
            x_start = true_wf.filter((pl.col("time") <= pl.lit(forecast_wf.select(pl.col("time").min()).item()))).select(pl.col("time").last()).item()
            x_end = forecast_wf.select(pl.col("time").max()).item()
            axs[f].set(xlabel="Time (min)", ylabel="Wind Speed (m/s)", 
                       xlim=(x_start, x_end), title=feature_labels[f])
            
            x1_delta = timedelta(seconds=int(forecast_wf.select(pl.col("time").diff().slice(1,1)).item().total_seconds()))
            x2_delta = timedelta(minutes=15)
            x_time_vals = [x_start + i * x2_delta for i in range(1+int((x_end - x_start) / x2_delta))]
            # forecast_wf.filter(pl.col("feature") == feat).select("time").to_pandas().values.flatten()
            # n_skips = int(timedelta(minutes=15) / x_delta)
            # x_time_vals = x_time_vals[::n_skips]
            # n_skips = int(len(x_time_vals) // 10)
            # x_time_vals = x_time_vals[::n_skips]
            xtick_labels = [int((x - x_start) / x1_delta) for x in x_time_vals]
            # xticks = xticks.astype("timedelta64[s]") / x_delta
            axs[f].set_xticks(x_time_vals)
            axs[f].set_xticklabels(xtick_labels)
            axs[f].set_ylabel("")
        
        axs[0].legend([], [], frameon=False)
        h, l = axs[-1].get_legend_handles_labels()
        labels_1 = ["True", "Forecast"] # removing data type
        labels_2 = ["turbine_id"] + sorted(list(forecast_wf.select(pl.col("turbine_id").unique()).to_numpy().flatten()))
        labels_1 = [label for label in labels_1 if label in l]
        labels_2 = [label for label in labels_2 if label in l]
        handles_1 = [h[l.index(label)] for label in labels_1]
        handles_2 = [h[l.index(label)] for label in labels_2]
        leg1 = plt.legend(handles_1, labels_1, frameon=False)
        
        include_turbine_legend = False
        if include_turbine_legend:
            leg2 = plt.legend(handles_2, labels_2, loc='upper left', bbox_to_anchor=(1.01, 1), frameon=False)
            axs[-1].add_artist(leg1)
        # axs[-].set(xlabel="Time [s]", ylabel="Wind Speed [m/s]", xlim=(forecast_wf.select(pl.col("time").min()).item()], forecast_wf.select(pl.col("time").max()).item()))
        plt.tight_layout()
        fig.savefig(os.path.join(fig_dir, f'forecast_ts{label}.png'))
        return fig

    @staticmethod
    def plot_turbine_data(long_df, fig_dir, label=""):
        fig_ts, ax_ts = plt.subplots(2, 2, sharex=True)  # len(case_list), 5)
        # fig_ts.set_size_inches(12, 6)
        if hasattr(ax_ts, '__len__'):
            ax_ts = ax_ts.flatten()
        else:
            ax_ts = [ax_ts]
        
        for cg in long_df.select(pl.col("continuity_group")).unique().to_numpy().flatten(): 
            sns.lineplot(data=long_df.filter(pl.col("continuity_group") == cg), hue="turbine_id", x="time", y="ws_horz", ax=ax_ts[0])
            sns.lineplot(data=long_df.filter(pl.col("continuity_group") == cg), hue="turbine_id", x="time", y="ws_vert", ax=ax_ts[1])
            sns.lineplot(data=long_df.filter(pl.col("continuity_group") == cg), hue="turbine_id", x="time", y="nd_cos", ax=ax_ts[2])
            sns.lineplot(data=long_df.filter(pl.col("continuity_group") == cg), hue="turbine_id", x="time", y="nd_sin", ax=ax_ts[3])

        ax_ts[0].set(title='Downwind Freestream Wind Speed, U [m/s]', ylabel="")
        ax_ts[1].set(title='Crosswind Freestream Wind Speed, V [m/s]', ylabel="")
        ax_ts[2].set(title='Nacelle Direction Cosine [-]', ylabel="")
        ax_ts[3].set(title='Nacelle Direction Sine [-]', ylabel="")

        # handles, labels, kwargs = mlegend._parse_legend_args([ax_ts[0]], ncol=2, title="Wind Seed")
        # ax_ts[0].legend_ = mlegend.Legend(ax_ts[0], handles, labels, **kwargs)
        # ax_ts[0].legend_.set_ncols(2)
        for i in range(0, len(ax_ts)):
            ax_ts[i].legend([], [], frameon=False)
        
        # time = long_df.select("time").to_numpy().flatten()
        # for i in range(len(ax_ts) - 2, len(ax_ts)):
        #     ax_ts[i].set(xticks=time[0:-1:int(60 * 12 // (time[1] - time[0]))], xlabel='Time [s]')
            # xlim=(time.iloc[0], 3600.0)) 
        
        plt.tight_layout()
        fig_ts.savefig(os.path.join(fig_dir, f'wind_field_ts{label}.png'))
    

@dataclass
class PerfectForecast(WindForecast):
    """Perfect wind speed component forecasting that assumes exact knowledge of future wind speeds."""
    
    col_mapping: Optional[dict] = None
    
    def predict_point(self, historic_measurements: Union[pl.DataFrame, pd.DataFrame], current_time):
        """_summary_
        Make a point prediction (e.g. the mean prediction) for each time step in the horizon
        """
        
        if isinstance(self.true_wind_field, pl.DataFrame):
            sub_df = self.true_wind_field.rename(self.col_mapping) if self.col_mapping else self.true_wind_field
            sub_df = sub_df.filter(pl.col("time").is_between(current_time, current_time + self.prediction_timedelta, closed="right"))
            # assert sub_df.select(pl.len()).item() == int(self.prediction_timedelta / self.measurements_timedelta)
        elif isinstance(self.true_wind_field, pd.DataFrame):
            sub_df = self.true_wind_field.rename(columns=self.col_mapping) if self.col_mapping else self.true_wind_field
            sub_df = sub_df.loc[(sub_df["time"] > current_time) & (sub_df["time"] <= (current_time + self.prediction_timedelta)), :].reset_index(drop=True)
            # assert len(sub_df.index) == int(self.prediction_timedelta / self.measurements_timedelta)
        return sub_df

@dataclass
class PersistenceForecast(WindForecast):
    """ Wind speed component forecasting using persistence model that assumes future values equal current value. """
    
    def predict_point(self, historic_measurements: Union[pl.DataFrame, pd.DataFrame], current_time):
        
        pred_slice = self.get_pred_interval(current_time)
        
        if isinstance(historic_measurements, pd.DataFrame):
            historic_measurements = pl.DataFrame(historic_measurements)
            return_pl = False
        else:
            return_pl = True
         
        assert historic_measurements.select((pl.col("time") == current_time).any()).item()
        last_measurement = historic_measurements.filter(pl.col("time") == current_time)
        pred = {k: [v[0]] * len(pred_slice) for k, v in last_measurement.to_dict().items() if k != "time"}
        
        pred =  pl.concat([pred_slice.to_frame(), pl.DataFrame(pred)], how="horizontal")
        if return_pl:
            return pred
        else:
            return pred.to_pandas()
        
             
@dataclass
class PreviewForecast(WindForecast):
    """
    Reads wind speed components from upstream turbines, and computes time of arrival based on taylor's frozen wake hypothesis.
    """
    
    def __post_init__(self):
        super().__post_init__()
        self.n_turbines = self.fmodel.n_turbines
        self.measurement_layout = np.vstack([self.fmodel.layout_x, self.fmodel.layout_y]).T
        
        # the turbines to consider in the spatial filtering for the estimation of the wind direction at each turbine
        self.n_neighboring_turbines = self.kwargs["n_neighboring_turbines"] 
        if self.n_neighboring_turbines:
            self.cluster_turbines = [sorted(np.arange(self.n_turbines), 
                        key=lambda t: np.linalg.norm(self.measurement_layout[tid, :] - self.measurement_layout[t, :]))[:self.n_neighboring_turbines]
                                    for tid in range(self.n_turbines)]
        else:
            self.cluster_turbines = [np.arange(self.n_turbines)] * self.n_turbines
        
    def predict_point(self, historic_measurements: Union[pd.DataFrame, pl.DataFrame], current_time):
        
        pred_slice = self.get_pred_interval(current_time)
        pred_slice = pred_slice[-1:] # pred_slice.filter(pred_slice == current_time + self.prediction_timedelta)
        outputs = self._get_ws_cols(historic_measurements)
        
        # multivariate with state matrix containing all horizontal and vertical wind speed measurements
        if isinstance(historic_measurements, pd.DataFrame):
            historic_measurements = pl.DataFrame(historic_measurements)
            return_pl = False
        else:
            return_pl = True
        
        new_measurements = historic_measurements.slice(-1, 1)
        
        pred = self.full_farm_directional_weighted_average(new_measurements)
        
        # self.last_measurement_time = historic_measurements.select(pl.col("time").last()).item()
        
        pred = {output: pred[:, o] for o, output in enumerate(outputs)}
        pred = pl.DataFrame({"time": pred_slice}).with_columns(**pred)
        
        if return_pl:
            return pred
        else:
            return pred.to_pandas()
    
    
    def full_farm_directional_weighted_average(
        self,
        new_measurements: Union[pd.DataFrame, pl.DataFrame]
        # data_in,
        # wind_speeds,
        # wind_directions,
        # shift_distance,
        # is_circular=False,
        # is_bearing=False,
    ):
        """_summary_
        QUESTION
        Args:
            data_in (pd.DataFrame): num_columns = n_turbines, and indices corresponding to time
            measurement_layout (np.ndarray): 0th dim = n_turbines, 1st dim = x,y coords
            wind_directions (np.ndarray): array of wind direction estimations for each turbine
            shift_distance (float): distance from turbine at which to estimate wind direction

        Returns:
            _type_: _description_
        """

        # nTurbs = len(data_in.columns)
        turbine_list = np.arange(0, self.n_turbines)

        # if is_bearing:  # Convert to RH CCW angle
        #     wd_mean = PreviewForecast.bearing2angle(wd_mean)
        #     data_in = data_in.applymap(PreviewForecast.bearing2angle)
        # re.search("(?<=ws_horz_)\\d+", "ws_horz_1")
        turbine_ids = sorted(set(re.search("(?<=\\w_)\\d+$", col).group(0) for col in new_measurements.select(cs.starts_with("ws_")).columns), key=lambda tid: int(re.search("\\d+", tid).group(0)))
        ws_horz = new_measurements.select(cs.starts_with("ws_horz_"))\
                                  .rename(lambda old_col: re.search("(?<=\\w_)\\d+$", old_col).group(0))
        ws_vert = new_measurements.select(cs.starts_with("ws_vert_"))\
                                  .rename(lambda old_col: re.search("(?<=\\w_)\\d+$", old_col).group(0))
        
        wm = new_measurements.select(**{tid: ((pl.col(f"ws_horz_{tid}")**2 + pl.col(f"ws_vert_{tid}")**2).sqrt()) for tid in turbine_ids})
        wd = new_measurements.select(**{tid: 180.0 + (pl.arctan2(pl.col(f"ws_horz_{tid}"), pl.col(f"ws_vert_{tid}")).degrees()) for tid in turbine_ids})
        
        ws_inputs = np.dstack([ws_horz.select(turbine_ids).to_numpy(), ws_vert.select(turbine_ids).to_numpy()])
        
        farm_wind_direction = wd.select(pl.mean_horizontal(pl.all())).to_numpy().flatten()
        weights = self.neighbor_weights_directional_gaussian(cluster_turbines=self.cluster_turbines, farm_wind_direction=farm_wind_direction, wind_speeds=wm.to_numpy() ) #, shift_distance)
        
        pred = np.zeros_like(ws_inputs)
         
        for tid in range(self.n_turbines):
            idx = self.cluster_turbines[tid]
            pred[:, tid, :] = np.einsum("ntd,nt->nd", ws_inputs[:, idx, :], weights[tid])
        
        return pred.T.reshape((2*self.n_turbines, -1)).T 

    def neighbor_weights_directional_gaussian(
        self, cluster_turbines, farm_wind_direction, wind_speeds, #shift_distance=0
    ):
        """
        wd_mean should be in radians, CCW
        mu = 0: no preview
        sigma = None: will default to using the standard deviation of turbine distances.
        """

        weights = dict()
        # n_turbines = np.shape(measurement_layout)[0]
        farm_wind_direction = np.deg2rad(farm_wind_direction) 
        for i in range(self.n_turbines):
            idx = cluster_turbines[i]
            cluster_layout = self.measurement_layout[idx, :]
            shift_distance = self.prediction_timedelta.total_seconds() * wind_speeds[:, i]
            
            center_point = (self.measurement_layout[i, :] + np.array(
                [
                    -shift_distance * np.sin(np.pi + farm_wind_direction), # -cos=
                    -shift_distance * np.cos(np.pi + farm_wind_direction),
                ]
            ).T)

            # sigma defaults to using the standard deviation of turbine distances.
            covariance = np.var(
                np.linalg.norm(cluster_layout[np.newaxis, :, :] - center_point[:, np.newaxis, :], axis=2), axis=1
            )

            f = []
            for t in range(center_point.shape[0]):
                f.append(mvn.pdf(cluster_layout, mean=center_point[t, :], cov=covariance[t] * np.identity(2)))
            f = np.array(f)
            
            fsum = f.sum(axis=1)[:, np.newaxis]
            weights[i] = np.divide(f, fsum, out=np.zeros_like(f), where=(fsum!=0))
            
            if fsum == 0:
                logging.warning(f"The center point, determined by prediction_timedelta, is too far from turbine {i}'s clusters to have any nonzero weights, assuming persistance for turbine {i}.")
                weights[i][:, np.where(idx == i)[0]] = 1

        return weights

    @staticmethod
    def bearing2angle(bearing):
        """
        Convert bearing angle in degrees to CCW positive angle in radians.
        """
        return PreviewForecast.wrap_angle(np.pi / 180 * (90 - bearing), -np.pi, np.pi)
    
    @staticmethod
    def angle2bearing(angle):
        return PreviewForecast.wrap_angle(90 - 180 / np.pi * angle, 0.0, 360.0)

    @staticmethod
    def wrap_angle(x, low, high):
        """
        Wrap to x to interval [low, high)
        """
        x = float(x)
        step = high - low

        while x >= high:
            x = x - step
        while x < low:
            x = x + step

        return x

    @staticmethod
    def weighted_circular_mean3(x, weights):
        """
        Find weighted mean value of x after shifting all values to
        [low, high) (method 3).

        Inputs:
            x - data for mean (list, Series, or 1D array)
            weights - weights for mean (list, Series, or 1D array) (same
                    size as x)
        Outputs:
            (x_mean) - scalar circular mean of x
        """

        # Convert list, series to array
        if type(x) == np.ndarray:
            x = np.e ** (1j * x)
            complex_mean = list(x @ np.array(weights))
        else:
            x = np.array([np.e ** (1j * x[i]) for i in range(len(x))])
            complex_mean = x @ np.array(weights)

        return np.angle(complex_mean)
 

@dataclass
class GaussianForecast(WindForecast):
    """ Wind speed component forecasting using Gaussian parameterization. """
    
    # def read_measurements(self):
    #     pass
    
    def predict_sample(self, n_samples: int):
        pass

    def predict_point(self):
        pass

    def predict_distr(self):
        pass

@dataclass
class SVRForecast(WindForecast):
    """Wind speed component forecasting using Support Vector Regression."""
    multiprocessor: str = "cf"
    
    def __post_init__(self):
        super().__post_init__()
        
        self.max_n_samples = self.kwargs["max_n_samples"] 

        self.scaler = defaultdict(SVRForecast.create_scaler)
        self.model = defaultdict(SVRForecast.create_model)
        
        self.n_turbines = self.fmodel.n_turbines
        self.measurement_layout = np.vstack([self.fmodel.layout_x, self.fmodel.layout_y]).T
        
        self.n_neighboring_turbines = self.kwargs["n_neighboring_turbines"] 
        if self.n_neighboring_turbines:
            self.cluster_turbines = [sorted(np.arange(self.n_turbines), 
                        key=lambda t: np.linalg.norm(self.measurement_layout[tid, :] - self.measurement_layout[t, :]))[:self.n_neighboring_turbines]
                                    for tid in range(self.n_turbines)]
        else:
            self.cluster_turbines = [np.arange(self.n_turbines)] * self.n_turbines
        
        # rescale this since SVR predicts a sample for every self.prediction_timedelta (not multistep)
        if (self.context_timedelta % self.prediction_timedelta).total_seconds() != 0:
            self.context_timedelta = ((self.context_timedelta // self.prediction_timedelta) + 1) * self.prediction_timedelta
            
        self.n_prediction_interval = self.n_prediction # for SVR, we consider measurments prediction_timedelta apart
        self.prediction_interval = self.n_prediction_interval * self.measurements_timedelta
        self.n_context = int(self.context_timedelta / self.prediction_interval)
        self.n_prediction = 1
        
        if self.max_n_samples is None:
            self.max_n_samples = (self.n_context + self.n_prediction) * 1000
            
        self.last_measurement_time = None
            
        if self.use_tuned_params and self.model_config is not None:
            try:
                self.set_tuned_params(backend=self.model_config["optuna"]["backend"], 
                                      study_name_root=self.model_config["optuna"]["study_name"], 
                                      storage_dir=self.model_config["optuna"]["storage_dir"])
            except KeyError as e:
                logging.warning(e)
    
    @staticmethod
    def create_scaler():
        return MinMaxScaler(feature_range=(-1, 1))
    
    @staticmethod
    def create_model(**kwargs):
        return SVR(**kwargs)
   
    def _get_training_data(self, training_inputs, feat_type, tid, output_idx):
        
        X_train = np.ascontiguousarray(np.vstack([
            training_inputs[i:i+self.n_context, :].flatten()
            for i in range(max(training_inputs.shape[0] - self.n_context, 1))
        ]))
        
        # X_train = np.ascontiguousarray(historic_measurements.iloc[:-self.context_timedelta][output])
        y_train = np.ascontiguousarray(training_inputs[self.n_context:, output_idx])
        
        assert X_train.shape[0] == y_train.shape[0]
        
        return X_train, y_train
    
    def get_params(self, trial):
         
        return {
            **{f"C_{output}": trial.suggest_float("C", 1e-6, 1e6, log=True) for output in self.outputs},
            **{f"epsilon_{output}": trial.suggest_float("epsilon", 1e-6, 1e-1, log=True) for output in self.outputs},
            **{f"gamma_{output}": trial.suggest_categorical("gamma", ["scale", "auto"]) for output in self.outputs}
        }
    

    def predict_sample(self, n_samples: int):
        pass

    def predict_point(self, historic_measurements: Union[pd.DataFrame, pl.DataFrame], current_time):
        # TODO LOW include yaw angles in inputs?
        
        pred_slice = self.get_pred_interval(current_time)
        pred_slice = pred_slice[-1:] 
        outputs = self._get_ws_cols(historic_measurements)
        
        if isinstance(historic_measurements, pd.DataFrame):
            historic_measurements = pl.DataFrame(historic_measurements)
            return_pl = False
        else:
            return_pl = True
        
        training_measurements = historic_measurements.filter(((current_time - pl.col("time")).mod(self.prediction_interval) == 0))
        
        scale = (training_measurements.select(pl.len()).item() > 1)
        
        if training_measurements.select(pl.len()).item() >= self.n_context + self.n_prediction:
            training_measurements = training_measurements.tail(self.max_n_samples)
            
            pred = {}
            for output in outputs:
                feat_type = re.search(f"^\\w+(?=_{self.turbine_signature}$)", output).group()
                tid = re.search(f"(?<=_){self.turbine_signature}$", output).group()
                self.scaler[output], self.model[output], pred[output] = \
                    self._train_model(
                        training_measurements=training_measurements,
                        feat_type=feat_type,
                        tid=tid,
                        scaler=self.scaler[output],
                        model=self.model[output],
                        scale=scale
                    )
                
            # rescale back
            if scale:
                pred = {output: self._inverse_scale(pred, output).flatten() for output in outputs}
            else:
                pred = {output: pred[output][np.newaxis, :].flatten() for output in outputs}
            
            pred = pl.DataFrame({"time": pred_slice}).with_columns(**pred)
            
        else:
            # not enough data points to train SVR, assume persistance
            logging.info(f"Not enough data points at time {current_time} to train SVR, have {training_measurements.select(pl.len()).item()} but require {self.n_context + self.n_prediction}, assuming persistance instead.")
            pred = pl.concat([pred_slice.to_frame(), historic_measurements.slice(-1, 1).select(outputs)], how="horizontal")
            
        if return_pl: 
            return pred
        else:
            return pred.to_pandas()  
            
        # executor = ProcessPoolExecutor()
        
        # with executor as train_exec:
        #     # for output in historic_measurements.select(cs.starts_with("ws_horz") | cs.starts_with("ws_vert")).columns:
        #     futures = {output: train_exec.submit(self._train_model, 
        #                                          historic_measurements.select(pl.col(output)), 
        #                                          self.scaler[output],
        #                                          self.model[output])
        #                for output in outputs}
        #     res = {output: futures[output].result() for output in outputs}
        #     self.scaler = {output: res[output][0] for output in outputs}
        #     self.model = {output: res[output][1] for output in outputs}
            
    def _inverse_scale(self, pred, output):
        tid = re.search(f"(?<=_){self.turbine_signature}$", output).group()
        output_idx = self.cluster_turbines[self.tid2idx_mapping[tid]].index(self.tid2idx_mapping[tid]) 
        return (pred[output][np.newaxis, :] - self.scaler[output].min_[output_idx]) / self.scaler[output].scale_[output_idx]

    def _train_model(self, training_measurements, scaler, model, feat_type, tid, scale):
        
        # self.cluster_turbines[self.tid2idx_mapping[tid]] gives the zero-indexed turbines indices that should be considered as inputs to this model
        # if we care about the output of turbine tid, we need to find at what index that is in the inputs, to formulate y_train
        
        input_turbine_indices = self.cluster_turbines[self.tid2idx_mapping[tid]] 
        output_idx = input_turbine_indices.index(self.tid2idx_mapping[tid])
        training_inputs = training_measurements.select([f"{feat_type}_{self.idx2tid_mapping[t]}" for t in input_turbine_indices]).to_numpy()
        
        if scale: 
            training_inputs = scaler.fit_transform(training_inputs)
        X_train, y_train = self._get_training_data(training_inputs=training_inputs, 
                                                   feat_type=feat_type, tid=tid,
                                                   output_idx=output_idx) 
        
        # # start test
        # X_train, y_train = self._get_training_data(training_inputs=training_inputs[:training_inputs.shape[0]-1, :], 
        #                                            feat_type=feat_type, tid=tid, output_idx=output_idx) 
        # y_true = training_inputs[-1, output_idx]
        # model.fit(X_train, y_train)
        # X_pred = np.ascontiguousarray(training_inputs)[-self.n_context-1:-1, :].flatten()[np.newaxis, :]
        # y_pred = model.predict(X_pred)
        # end test
        
        # logging.info(f"Fitting SVR for output {feat_type}_{tid} with {len(y_train)} samples.")
        model.fit(X_train, y_train)
        
        X_pred = np.ascontiguousarray(training_inputs)[-self.n_context:, :].flatten()[np.newaxis, :]
        y_pred = model.predict(X_pred)
        
        pred = y_pred[-self.n_prediction:] 
        
        return scaler, model, pred
    
    def predict_distr(self):
        pass

class KalmanFilterWrapper(KalmanFilter):
    def __init__(self, dim_x=1, dim_z=1, **kwargs): # TODO need this st cross validation will work in Optuna objective function, ideally clone could capture dim_x, dim_z automatically
        super().__init__(dim_x=dim_x, dim_z=dim_z)
    
    def fit(self, X, y):
        return self
    
    def predict(self, X=None, **predict_kwargs):
        if X is None:
            super().predict(**predict_kwargs)
        else:
            pred = []
            self.x = X[:1]
            # for s in range(X.shape[0]): # loop over samples
                # pred.append([])
            for i in range(X.shape[0]): # loop over history and update matrices
                z = X[i:i+1]
                super().predict()
                self.update(z)
                pred.append(self.x[0])
            return np.array(pred)
    

@dataclass
class KalmanFilterForecast(WindForecast):
    """Wind speed component forecasting using Kalman filtering."""
    # def read_measurements(self):
    #     pass
    
    def __post_init__(self):
        super().__post_init__()
        self.n_prediction_interval = self.n_prediction
        self.prediction_interval = self.n_prediction_interval * self.measurements_timedelta
        self.n_turbines = self.fmodel.n_turbines
        dim_x = dim_z = self.n_targets_per_turbine * self.n_turbines
        self.model = KalmanFilterForecast.create_model(
            dim_x=dim_x, 
            dim_z=dim_z,
            F=np.eye(dim_x), # identity matrix predicts x_t = x_t-1 + Q_t
            H=np.eye(dim_z) # identity matrix predicts x_t = x_t-1 + Q_t
        )
        self.scaler = KalmanFilterForecast.create_scaler()
        
        # store last context of w_t = x_t - x_(t-1) and v_t = z_t - H_t x_t
        self.historic_w = np.zeros((0, dim_x))
        self.historic_v = np.zeros((0, dim_z))
        self.historic_times = []
        
        self.initialized = False
        
        # equal to number of n_prediction intervals for the kalman filter
        self.n_context = int(self.context_timedelta / self.prediction_timedelta)
        assert self.n_context >= 2, "For KalmanFilterForecaster, context_timedelta must be at least 2 times prediction_timedelta, since prediction_timedelta is the time interval at which it makes new estimates"
         
    @staticmethod
    def create_scaler():
        return None
    
    @staticmethod
    def create_model(dim_x, dim_z, **kwargs):
        model = KalmanFilterWrapper(dim_x=dim_x, dim_z=dim_z)
        if "F" in kwargs:
            model.F = kwargs["F"]
        if "R" in kwargs:
            model.R = kwargs["R"]
        if "H" in kwargs:
            model.H = kwargs["H"]
        if "Q" in kwargs:
            model.Q = kwargs["Q"]
        return model
    
    def _get_training_data(self, historic_measurements, scaler):
        if scaler:
            historic_measurements = scaler.fit_transform(historic_measurements.to_numpy())
            
        X_train = historic_measurements[0:-self.n_context, 0]
        y_train = historic_measurements[self.n_context:, 0]
        
        return X_train, y_train
    
    def get_params(self, trial):
        return {
            # "n_prediction": np.array([[trial.suggest_float("n_prediction", 1e-3, 1e2, log=True)]]),
            # "R": np.array([[trial.suggest_float("R", 1e-3, 1e2, log=True)]]),
            # # "H": np.array([[trial.suggest_float("H", 1e-3, 1e2, log=True)]]),
            # "Q": np.array([[trial.suggest_float("Q", 1e-3, 1e2, log=True)]])
        }
    
    def predict_sample(self, n_samples: int):
        pass
        
    def _init_covariance(self, historic_noise: np.ndarray):
        cov = np.diag((1 / (self.n_context - 1)) \
            * np.sum((historic_noise[-self.n_context:, :] 
                      - (1 / self.n_context) * historic_noise[-self.n_context:, :].sum(axis=0))**2, axis=0))
        return cov
    
    def predict_point(self, historic_measurements: Union[pd.DataFrame, pl.DataFrame], current_time, return_var=False):
        
        pred_slice = self.get_pred_interval(current_time)
        pred_slice = pred_slice[-1:] # pred_slice.filter(pred_slice == current_time + self.prediction_timedelta)
        outputs = self._get_ws_cols(historic_measurements)
        
        # multivariate with state matrix containing all horizontal and vertical wind speed measurements
        if isinstance(historic_measurements, pd.DataFrame):
            historic_measurements = pl.DataFrame(historic_measurements)
            return_pl = False
        else:
            return_pl = True
        
        if historic_measurements.select(pl.len()).item() > 1:
            print(f'one')
        # batch predict and update based on all measurements collected since last control execution
        if self.last_measurement_time is None:
            # zs = historic_measurements.filter(pl.col("time") >= current_time)\
            #                           .gather_every(n=self.n_prediction_interval)
<<<<<<< HEAD
            zs = historic_measurements.filter(((current_time - pl.col("time")).cast(pl.Duration(time_unit="ns")).dt.total_microseconds().mod(self.prediction_interval.total_seconds() * 1e6) == 0))
=======
            zs = historic_measurements.filter(((current_time - pl.col("time")).dt.total_microseconds().mod(self.prediction_interval.total_seconds() * 1e6) == 0))
>>>>>>> 72203b22
        else:
            # collect all the measurments, prediction_timedelta apart, taken in the last n_controller time steps since predict_point was last called
            # zs = historic_measurements.filter(pl.col("time") >= (self.last_measurement_time + self.prediction_interval))\
            #                           .gather_every(n=self.n_prediction_interval)
<<<<<<< HEAD
            zs = historic_measurements.filter(pl.col("time") >= (self.last_measurement_time + self.prediction_interval))\
                                      .filter(((current_time - pl.col("time")).cast(pl.Duration(time_unit="ns")).dt.total_microseconds().mod(self.prediction_interval.total_seconds() * 1e6) == 0))
=======
            zs = historic_measurements.filter(pl.col("time") >= (self.last_measurement_time + self.prediction_interval)) \
                                      .filter(((current_time - pl.col("time")).dt.total_microseconds().mod(self.prediction_interval.total_seconds() * 1e6) == 0))
>>>>>>> 72203b22
            assert zs.select(pl.len()).item() == 0 or zs.select(pl.col("time").last()).item() == self.last_measurement_time + self.prediction_interval
        
        if zs.select(pl.len()).item() == 0:
            # forecaster is called every n_controller time steps
            # n_prediction time steps may not have passed since last controller step
            # in this case, no new measurements will be available, and we can return the last state estimate
            # logging.info(f"No new measurements  available for KalmanFilterForecaster at time {current_time}, waiting on time {(self.last_measurement_time + self.prediction_timedelta)} returning last estimated state.")
            self.last_pred = self.last_pred.with_columns(time=pred_slice)
            if return_var:
                self.last_var = self.last_var.with_columns(time=pred_slice)
        else:
            
            self.last_measurement_time = zs.select(pl.col("time").last()).item()
            measurement_times = zs.select(pl.col("time")).to_series() 
            zs = zs.select(outputs).to_numpy()
            
            logging.info(f"Adding {zs.shape[0]} new measurements to Kalman filter at time {current_time}.")
            
            # initialize state
            if not self.initialized:
                self.model.x = np.zeros_like(zs[0, :])
                self.model.P = np.eye(self.model.dim_x)
                Qs = [np.eye(self.model.dim_x)*1e-2 for j in range(zs.shape[0])]
                Rs = [np.eye(self.model.dim_z)*1e-2 for j in range(zs.shape[0])]
                self.initialized = True
            else:
                # update Qt and Rt based on previous value s of process and measurement noise
                len_w = self.historic_w.shape[0]
                len_v = self.historic_v.shape[0]
                Qs = [self._init_covariance(
                    historic_noise=self.historic_w[len_w - j - self.n_context:len_w - j, :]) for j in range(zs.shape[0]-1, -1, -1)]
                Rs = [self._init_covariance(
                    historic_noise=self.historic_v[len_v - j - self.n_context:len_v - j, :]) for j in range(zs.shape[0]-1, -1, -1)]
                # for r in Rs:
                #     np.fill_diagonal(a=r, val=np.max([np.diag(r), np.ones(r.shape[0]) * 1e-2]))
                
            init_x = self.model.x.copy()
            # use batch_filter to, on each controller sampling time
            # mean estimates from Kalman Filter
            means = np.zeros((zs.shape[0], self.model.dim_x)) # after update step
            means_p = np.zeros((zs.shape[0], self.model.dim_x)) # after predict step
            
            # state covariances from Kalman Filter
            covariances = np.zeros((zs.shape[0], self.model.dim_x, self.model.dim_x))
            covariances_p = np.zeros((zs.shape[0], self.model.dim_x, self.model.dim_x))
            
            # (means, covariances, means_p, covariances_p) = self.model.batch_filter(zs=z, Qs=Qt, Rs=Rt)
            # use single longer prediction time; by performing predict/update steps at time intervals == prediction_timedelta
            
            # for each measurement z at time step t, collected since the last controller step, 
            # predict the prior state x(t) for that time step based on the previous state x(t-1), 
            # and update the posterior estimate xhat(t) with the measurement
            # then the prediction is the persistance of that measurment into the future
            for i, z in enumerate(zs):
                self.model.predict(Q=Qs[i]) # outputs new prior/prediction
                means_p[i, :] = self.model.x
                covariances_p[i, :, :] = self.model.P

                self.model.update(z, R=Rs[i]) # outputs new posterior
                means[i, :] = self.model.x
                covariances[i, :, :] = self.model.P
            
            # in historic process (w) and measurment (v) noise, we only need to retain enough vectors to cover all of the measurements (spaced n_prediction apart) found in this interval of n_controller measurments, as well as the context length for each of those 
            # self.historic_times = (self.historic_times + list(measurement_times))[-int(np.ceil(self.n_controller / self.n_prediction)) - self.n_context:]
            
            self.historic_v = np.vstack([self.historic_v, np.atleast_2d(zs - np.matmul(means, self.model.H))])[-int(np.ceil(self.n_controller / self.n_prediction_interval)) - self.n_context:, :]
            means = np.vstack([init_x, means]) # concatenate initial guess of state on top to compute differences
            self.historic_w = np.vstack([self.historic_w, np.atleast_2d(means[1:, :] - np.matmul(means[:-1, :], self.model.F))])[-int(np.ceil(self.n_controller / self.n_prediction_interval)) - self.n_context:, :]
            
            x = means[-1, :]
            P = covariances[-1, :, :]
            
            x = np.dot(self.model.F, x) # predict step outputs new prior (in this case same, due to identity F)
            P = self.model._alpha_sq * np.dot(np.dot(self.model.F, P), self.model.F.T) + Qs[-1]
        
            pred = x 
            pred = {output: pred[o:o+1] for o, output in enumerate(outputs)}
            self.last_pred = pl.DataFrame({"time": pred_slice}).with_columns(**pred)
            
            if return_var:
                var = np.diag(P)
                var = {output: var[o:o+1] for o, output in enumerate(outputs)}
                self.last_var = pl.DataFrame({"time": pred_slice}).with_columns(**var)
                
        if return_var:
            if return_pl:
                return self.last_pred, self.last_var
            else:
                return self.last_pred.to_pandas(), self.last_var.to_pandas()
        else:
            if return_pl:
                return self.last_pred
            else:
                return self.last_pred.to_pandas()
        
    def predict_distr(self, historic_measurements: Union[pd.DataFrame, pl.DataFrame], current_time):
        if isinstance(historic_measurements, pd.DataFrame):
            historic_measurements = pl.DataFrame(historic_measurements)
            return_pl = False
        else:
            return_pl = True
        outputs = self._get_ws_cols(historic_measurements)
        pred, var = self.predict_point(historic_measurements, current_time, return_var=True)
        var = var.with_columns(**{output: pl.col(output).sqrt() for output in outputs})
        
        res = pred.rename({col: f"loc_{col}" for col in outputs}).join(var.rename({col: f"sd_{col}" for col in outputs}), on="time", how="inner")
        if return_pl:
            return res
        else:
            return res.to_pandas()
    
    def _train_model(self, historic_measurements, model):
        pred = []
        # batch predict and update based on all measurements collected since last control execution
        model.x = historic_measurements.slice(-1, 1).to_numpy().flatten()
        for i in range(historic_measurements.select(pl.len()).item()):
            z = historic_measurements.slice(i, 1).to_numpy().flatten()
            model.predict()
            model.update(z)
        
        z = historic_measurements.slice(-1, 1).to_numpy().flatten()
        for i in range(self.n_prediction):
            model.predict()
            model.update(z)
            z = model.x
            pred.append(z[0])
            
        return model, np.array(pred)


@dataclass
class MLForecast(WindForecast):
    """Wind speed component forecasting using machine learning models."""
    
    def __post_init__(self):
        super().__post_init__()
        self.n_prediction_interval = 1
        self.model_key = self.kwargs["model_key"]
        
        # assert isinstance(self.kwargs["estimator_class"], PyTorchLightningEstimator)
        # assert isinstance(self.kwargs["distr_output"], DistributionOutput)
        # assert isinstance(self.kwargs["lightning_module"], L.LightningModule)

        if self.use_tuned_params:
            try:
                logging.info("Getting tuned parameters")
                tuned_params = get_tuned_params(model=self.model_key,
                                                data_source=os.path.splitext(os.path.basename(self.model_config["dataset"]["data_path"]))[0], 
                                                backend=self.model_config["optuna"]["backend"], 
                                                storage_dir=self.model_config["optuna"]["storage_dir"])
                logging.info(f"Declaring estimator {self.model_key.capitalize()} with tuned parameters")
                self.model_config["dataset"].update({k: v for k, v in tuned_params.items() if k in self.model_config["dataset"]})
                self.model_config["model"][self.model_key].update({k: v for k, v in tuned_params.items() if k in self.model_config["model"][self.model_key]})
                self.model_config["trainer"].update({k: v for k, v in tuned_params.items() if k in self.model_config["trainer"]})
            except FileNotFoundError as e:
                logging.warning(e)
                logging.info(f"Declaring estimator {self.model_key.capitalize()} with default parameters")
        else:
            logging.info(f"Declaring estimator {self.model_key.capitalize()} with default parameters")
            
        self.model_prediction_timedelta = self.model_config["dataset"]["prediction_length"] \
            * pd.Timedelta(self.model_config["dataset"]["resample_freq"]).to_pytimedelta()
            
        assert self.model_prediction_timedelta >= self.prediction_timedelta, "model is tuned for shorter prediction timedelta!"
        # self.context_timedelta = self.model_config["dataset"]["context_length"] \
        #     * pd.Timedelta(self.model_config["dataset"]["resample_freq"]).to_pytimedelta()

        # NOTE if ml method is tuned for given context length, we use that context length for that model
        self.data_module = DataModule(data_path=self.model_config["dataset"]["data_path"], 
                                      n_splits=self.model_config["dataset"]["n_splits"],
                                      continuity_groups=None, 
                                      train_split=(1.0 - self.model_config["dataset"]["val_split"] - self.model_config["dataset"]["test_split"]),
                                      val_split=self.model_config["dataset"]["val_split"], 
                                      test_split=self.model_config["dataset"]["test_split"], 
                                      prediction_length=self.model_config["dataset"]["prediction_length"], 
                                      context_length=self.model_config["dataset"]["context_length"],
                                      target_prefixes=["ws_horz", "ws_vert"], 
                                      feat_dynamic_real_prefixes=["nd_cos", "nd_sin"],
                                      freq=self.model_config["dataset"]["resample_freq"], 
                                      target_suffixes=self.model_config["dataset"]["target_turbine_ids"],
                                      per_turbine_target=self.model_config["dataset"]["per_turbine_target"], dtype=None)
        self.data_module.get_dataset_info() 
        
        estimator_class = globals()[f"{self.model_key.capitalize()}Estimator"]
        lightning_module = globals()[f"{self.model_key.capitalize()}LightningModule"]
        distr_output = globals()[self.model_config["model"]["distr_output"]["class"]]
        
        estimator = estimator_class(
            freq=self.data_module.freq, 
            prediction_length=self.data_module.prediction_length,
            context_length=self.data_module.context_length,
            num_feat_dynamic_real=self.data_module.num_feat_dynamic_real, 
            num_feat_static_cat=self.data_module.num_feat_static_cat,
            cardinality=self.data_module.cardinality,
            num_feat_static_real=self.data_module.num_feat_static_real,
            input_size=self.data_module.num_target_vars,
            scaling=False,
            batch_size=self.model_config["dataset"].setdefault("batch_size", 128),
            num_batches_per_epoch=self.model_config["trainer"].setdefault("limit_train_batches", 50), # TODO set this to be arbitrarily high st limit train_batches dominates
            train_sampler=ExpectedNumInstanceSampler(num_instances=1.0, min_past=self.data_module.context_length, min_future=self.data_module.prediction_length), # TODO should be context_len + max(seq_len) to avoid padding..
            validation_sampler=ValidationSplitSampler(min_past=self.data_module.context_length, min_future=self.data_module.prediction_length),
            time_features=[second_of_minute, minute_of_hour, hour_of_day, day_of_year],
            distr_output=distr_output(dim=self.data_module.num_target_vars, **self.model_config["model"]["distr_output"]["kwargs"]),
            trainer_kwargs=self.model_config["trainer"],
            **self.model_config["model"][self.model_key]
        )
        self.data_module.freq = pd.Timedelta(self.data_module.freq).to_pytimedelta()
        self.normalization_consts = pd.read_csv(self.model_config["dataset"]["normalization_consts_path"], index_col=None)
        
        metric = "val_loss_epoch"
        mode = "min"
        # log_dir = os.path.join(self.model_config["trainer"]["default_root_dir"], "lightning_logs")
        checkpoint_path = get_checkpoint(checkpoint=self.kwargs["model_checkpoint"], metric=metric, mode=mode, log_dir=self.model_config["trainer"]["default_root_dir"])
        logging.info("Found pretrained model, loading...")
        model = lightning_module.load_from_checkpoint(checkpoint_path)
        transformation = estimator.create_transformation(use_lazyframe=False)
        
        self.distr_predictor = estimator.create_predictor(transformation, model, 
                                                          forecast_generator=DistributionForecastGenerator(estimator.distr_output))
        self.sample_predictor = estimator.create_predictor(transformation, model, 
                                                           forecast_generator=SampleForecastGenerator())
        
        # normalize data to -1, 1 using saved normalization consts
        norm_min_cols = [col for col in self.normalization_consts if "_min" in col]
        norm_max_cols = [col for col in self.normalization_consts if "_max" in col]
        data_min = self.normalization_consts[norm_min_cols].values.flatten()
        data_max = self.normalization_consts[norm_max_cols].values.flatten()
        self.norm_min_cols = [col.replace("_min", "") for col in norm_min_cols]
        self.norm_max_cols = [col.replace("_max", "") for col in norm_max_cols]
        feature_range = (-1, 1)
        self.norm_scale = ((feature_range[1] - feature_range[0]) / (data_max - data_min))
        self.norm_min = feature_range[0] - (data_min * self.norm_scale)
    
    # def read_measurements(self):
    #     pass
    
    def _generate_test_data(self, historic_measurements: pl.DataFrame):
        # resample data to frequency model was trained on
            
        if self.data_module.freq != self.measurements_timedelta:
            if self.measurements_timedelta < self.data_module.freq:
                historic_measurements = historic_measurements.with_columns(
                    time=pl.col("time").dt.round(self.data_module.freq)
                    + pl.duration(seconds=historic_measurements.select(pl.col("time").last().dt.second() % self.data_module.freq.seconds).item()))\
                    .group_by("time").agg(cs.numeric().mean()).sort("time")
            else:
                historic_measurements = historic_measurements.upsample(time_column="time", every=self.data_module.freq).fill_null(strategy="forward")
        
        historic_measurements = historic_measurements.with_columns(cs.numeric().cast(pl.Float32))
        # test_data must be iterable where each item generated is a dict with keys start, target, item_id, and feat_dynamic_real
        # this should include measurements at all turbines
        # repeats last value of feat_dynamic_reals (ie. nd_cos, nd_sin) for future_prediction TODO change this for MPC
        if self.data_module.per_turbine_target:
            test_data = (
                {
                    "item_id": f"TURBINE{turbine_id}",
                    "start": pd.Period(historic_measurements.select(pl.col("time").first()).item(), freq=self.data_module.freq), 
                    "target": historic_measurements.select(self.data_module.target_cols).to_numpy().T, 
                    "feat_dynamic_real": pl.concat([
                        historic_measurements.select(self.data_module.feat_dynamic_real_cols),
                        historic_measurements.select([pl.col(col).last().repeat_by(int(self.model_prediction_timedelta / self.data_module.freq)).explode() 
                                                      for col in self.data_module.feat_dynamic_real_cols])], how="vertical")
                } for turbine_id in self.data_module.target_suffixes)
        else:
            test_data = [{
                "start": pd.Period(historic_measurements.select(pl.col("time").first()).item(), freq=self.data_module.freq), 
                    "target": historic_measurements.select(self.data_module.target_cols).to_numpy().T, 
                    "feat_dynamic_real": pl.concat([
                        historic_measurements.select(self.data_module.feat_dynamic_real_cols),
                        historic_measurements.select([pl.col(col).last().repeat_by(int(self.model_prediction_timedelta / self.data_module.freq)).explode() 
                                                      for col in self.data_module.feat_dynamic_real_cols])], how="vertical").to_numpy().T
            }]
        return test_data
    
    def predict_sample(self, historic_measurements: Union[pd.DataFrame, pl.DataFrame], current_time, n_samples: int):
        if isinstance(historic_measurements, pd.DataFrame):
            historic_measurements = pl.DataFrame(historic_measurements)
            return_pl = False
        else:
            return_pl = True
            
        # normalize historic measurements
        historic_measurements = historic_measurements.with_columns([(cs.starts_with(col) * self.norm_scale[c]) 
                                                    + self.norm_min[c] 
                                                    for c, col in enumerate(self.norm_min_cols)])
        test_data = self._generate_test_data(historic_measurements)
            
        pred = self.sample_predictor.predict(test_data, num_samples=n_samples, output_distr_params=False)
        
        if self.data_module.per_turbine_target:
            # TODO test
            pred_df = pl.concat([pl.DataFrame(
                data={
                    **{"time": np.tile(pred.index.to_timestamp(), (n_samples,)),
                        "sample": np.repeat(np.arange(n_samples), (turbine_pred.prediction_length,))},
                    **{col: turbine_pred.samples[:, :, c].flatten() for c, col in enumerate(self.data_module.target_cols)}
                }
            ).rename(columns={output_type: f"{output_type}_{self.data_module.static_features.iloc[t]['turbine_id']}" 
                              for output_type in self.data_module.target_cols}).sort_values(["sample", "time"]) for t, turbine_pred in enumerate(pred)], how="horizontal")
        else:
            pred = next(pred)
            # pred_turbine_id = pd.Categorical([col.split("_")[-1] for col in col_names for t in range(pred.prediction_length)])
            pred_df = pl.DataFrame(
                data={
                    # "turbine_id": pred_turbine_id,
                    **{"time": np.tile(pred.index.to_timestamp(), (n_samples,)),
                       "sample": np.repeat(np.arange(n_samples), (pred.prediction_length,))},
                    **{col: pred.samples[:, :, c].flatten() for c, col in enumerate(self.data_module.target_cols)}
                }
            ).sort(by=["sample", "time"])
        
        # denormalize data 
        pred_df = pred_df.with_columns([(cs.starts_with(col) - self.norm_min[c]) 
                                                    / self.norm_scale[c] 
                                                    for c, col in enumerate(self.norm_min_cols)])
        pred_df = pred_df.filter(pl.col("time") <= (current_time + self.prediction_timedelta))
        # check if the data that trained the model differs from the frequency of historic_measurments
        if self.data_module.freq != self.measurements_timedelta:
            # resample historic measurements to historic_measurements frequency and return as pandas dataframe
            if self.measurements_timedelta > self.data_module.freq:
                pred_df = pred_df.with_columns(time=pl.col("time").dt.round(self.measurements_timedelta)
                                               + pl.duration(seconds=pred_df.select(pl.col("time").last().dt.second() % self.data_module.freq.seconds).item()))\
                                                              .group_by("time").agg(cs.numeric().mean()).sort("time")
            else:
                pred_df = pred_df.upsample(time_column="time", every=self.measurements_timedelta).fill_null(strategy="forward")
        
        if return_pl: 
            return pred_df
        else:
            return pred_df.to_pandas()

    def predict_point(self, historic_measurements: Union[pd.DataFrame, pl.DataFrame], current_time): 
        # TODO check not including current time
        if isinstance(historic_measurements, pd.DataFrame):
            historic_measurements = pl.DataFrame(historic_measurements)
            return_pl = False
        else:
            return_pl = True
            
        # normalize historic measurements
        historic_measurements = historic_measurements.with_columns([(cs.starts_with(col) * self.norm_scale[c]) 
                                                    + self.norm_min[c] 
                                                    for c, col in enumerate(self.norm_min_cols)])
        test_data = self._generate_test_data(historic_measurements)
            
        pred = self.distr_predictor.predict(test_data, num_samples=1, output_distr_params=True)
        pred = next(pred)
        # .cast(pl.Datetime(time_unit="us"))
        
        if self.data_module.per_turbine_target:
            # TODO test
            pred_df = pl.concat([pl.DataFrame(
                data={
                    **{"time": pred.index.to_timestamp().as_unit("us")},
                    **{col: turbine_pred.distribution.loc[:, c].flatten() for c, col in enumerate(self.data_module.target_cols)}
                }
            ).rename(columns={output_type: f"{output_type}_{self.data_module.static_features.iloc[t]['turbine_id']}" 
                              for output_type in self.data_module.target_cols}).sort_values(["time"]) for t, turbine_pred in enumerate(pred)], how="horizontal")
        else:
            # pred_turbine_id = pd.Categorical([col.split("_")[-1] for col in col_names for t in range(pred.prediction_length)])
            pred_df = pl.DataFrame(
                data={
                    **{"time": pred.index.to_timestamp().as_unit("us")},
                    **{col: pred.distribution.loc[:, c].cpu().numpy() for c, col in enumerate(self.data_module.target_cols)}
                }
            ).sort(by=["time"])
        
        # denormalize data 
        pred_df = pred_df.with_columns([(cs.contains(col) - self.norm_min[c]) 
                                                    / self.norm_scale[c] 
                                                    for c, col in enumerate(self.norm_min_cols)])
        pred_df = pred_df.filter(pl.col("time") <= (current_time + self.prediction_timedelta))
        # check if the data that trained the model differs from the frequency of historic_measurments
        if self.data_module.freq != self.measurements_timedelta:
            # resample historic measurements to historic_measurements frequency and return as pandas dataframe
            if self.measurements_timedelta > self.data_module.freq:
                pred_df = pred_df.with_columns(time=pl.col("time").dt.round(self.measurements_timedelta)
                                               + pl.duration(seconds=pred_df.select(pl.col("time").last().dt.second() % self.data_module.freq.seconds).item()))\
                                                              .group_by("time").agg(cs.numeric().mean()).sort("time")
            else:
                pred_df = pred_df.upsample(time_column="time", every=self.measurements_timedelta).fill_null(strategy="forward")
        
        if return_pl: 
            return pred_df
        else:
            return pred_df.to_pandas()


    def predict_distr(self, historic_measurements: Union[pd.DataFrame, pl.DataFrame], current_time):
        
        if isinstance(historic_measurements, pd.DataFrame):
            historic_measurements = pl.DataFrame(historic_measurements)
            return_pl = False
        else:
            return_pl = True
            
        # normalize historic measurements
        historic_measurements = historic_measurements.with_columns([(cs.starts_with(col) * self.norm_scale[c]) 
                                                    + self.norm_min[c] 
                                                    for c, col in enumerate(self.norm_min_cols)])
        test_data = self._generate_test_data(historic_measurements)
            
        pred = self.distr_predictor.predict(test_data, num_samples=1, output_distr_params=True)
        
        if self.data_module.per_turbine_target:
            # TODO HIGH test
            pred_df = pl.concat([pl.DataFrame(
                data={
                    **{"time": pred.index.to_timestamp()},
                    **{f"loc_{col}": turbine_pred.distribution.loc[:, c].flatten() for c, col in enumerate(self.data_module.target_cols)},
                    **{f"sd_{col}": np.sqrt(turbine_pred.distribution.stddev[:, c].flatten()) for c, col in enumerate(self.data_module.target_cols)}
                }
            ).rename(columns={output_type: f"{output_type}_{self.data_module.static_features.iloc[t]['turbine_id']}" 
                              for output_type in self.data_module.target_cols}).sort_values(["time"]) for t, turbine_pred in enumerate(pred)], how="horizontal")
        else:
            # TODO HIGH test
            pred = next(pred)
            # pred_turbine_id = pd.Categorical([col.split("_")[-1] for col in col_names for t in range(pred.prediction_length)])
            pred_df = pl.DataFrame(
                data={
                    **{"time": pred.index.to_timestamp()},
                    **{f"loc_{col}": pred.distribution.loc[:, c].cpu().numpy() for c, col in enumerate(self.data_module.target_cols)},
                    **{f"sd_{col}": np.sqrt(pred.distribution.stddev[:, c].cpu().numpy()) for c, col in enumerate(self.data_module.target_cols)}
                }
            ).sort(by=["time"])
        
        # denormalize data 
        pred_df = pred_df.with_columns([(cs.contains(col) - self.norm_min[c]) 
                                                    / self.norm_scale[c] 
                                                    for c, col in enumerate(self.norm_min_cols)])
        pred_df = pred_df.filter(pl.col("time") <= (current_time + self.prediction_timedelta)) 
        # check if the data that trained the model differs from the frequency of historic_measurments
        if self.data_module.freq != self.measurements_timedelta:
            # resample historic measurements to historic_measurements frequency and return as pandas dataframe
            if self.measurements_timedelta > self.data_module.freq:
                pred_df = pred_df.with_columns(time=pl.col("time").dt.round(self.measurements_timedelta)
                                               + pl.duration(seconds=pred_df.select(pl.col("time").last().dt.second() % self.data_module.freq.seconds).item()))\
                                                              .group_by("time").agg(cs.numeric().mean()).sort("time")
            else:
                pred_df = pred_df.upsample(time_column="time", every=self.measurements_timedelta).fill_null(strategy="forward")
        
        if return_pl: 
            return pred_df
        else:
            return pred_df.to_pandas()

def plot_wind_ts(data_df, save_path, turbine_ids="all", include_filtered_wind_dir=True, controller_timedelta=None, legend_loc="best", single_plot=False, fig=None, ax=None, case_label=None):
    #TODO only plot some turbines, not ones with overlapping yaw offsets, eg single column on farm
    colors = sns.color_palette("Paired")
    colors = [colors[1], colors[3], colors[5]]

    if not single_plot:
        fig, ax = plt.subplots(1, 1)
    
    # ax = np.atleast_1d(ax)
    
    plot_seed = data_df["continuity_group"].unique()[0]
    
    for seed in data_df["continuity_group"].unique():
        if seed != plot_seed:
            continue
        seed_df = data_df.filter(data_df["continuity_group"] == seed, data_df["feature"].is_in(["wd", "wd_filt"]))\
                         .select("turbine_id", "time", "feature", "value")
        if turbine_ids != "all":
            seed_df = seed_df.filter(pl.col("turbine_id").is_in(turbine_ids))
        
        sns.lineplot(data=seed_df, x="time", y="value", style="feature", hue="turbine_id", ax=ax)
        # if include_filtered_wind_dir:
        #     sns.lineplot(data=seed_df, x="time", y="FilteredFreestreamWindDir", label="Filtered wind dir.", color="black", linestyle="--", ax=ax[ax_idx])
    
    
    h, l = ax.get_legend_handles_labels()
    h = [handle for handle, label in zip(h, l) if label in ["wd", "wd_filt"]]
    l = ["Raw", "LPF'd"]
    ax.legend(h, l)
    ax.set(title="Wind Direction [$^\\circ$]", ylabel="", xlabel="Time", 
           xlim=(seed_df["time"].min(), seed_df["time"].max()))
     
    results_dir = os.path.dirname(save_path)
    plt.tight_layout()
    fig.savefig(save_path)
    return fig, ax

def first_ord_filter(x, time_const=35, dt=60):
    lpf_alpha = np.exp(-(1 / time_const) * dt)
    b = [1 -lpf_alpha]
    a = [1, -lpf_alpha]
    return lfilter(b, a, x)

def transform_wind(inp_df, added_wm=None, added_wd=None):
    original_cols = np.array(inp_df.collect_schema().names())
    if added_wm:
        inp_df = inp_df.with_columns((cs.starts_with("wm_") + added_wm).name.keep())
    
    if added_wd:
        inp_df = inp_df.with_columns((cs.starts_with("wd_") + added_wd).mod(360.0).name.keep())
    
    ws_horz = inp_df.select(cs.starts_with("wm_")).rename(lambda old_col: re.search("(?<=wm_)\\d+", old_col).group()) * inp_df.select(((180.0 + cs.starts_with("wd_")).radians().sin()).name.keep()).rename(lambda old_col: re.search("(?<=wd_)\\d+", old_col).group())
    ws_vert = inp_df.select(cs.starts_with("wm_")).rename(lambda old_col: re.search("(?<=wm_)\\d+", old_col).group()) * inp_df.select(((180.0 + cs.starts_with("wd_")).radians().cos()).name.keep()).rename(lambda old_col: re.search("(?<=wd_)\\d+", old_col).group())  
    
    inp_df = inp_df.with_columns(ws_horz.select(pl.all().name.prefix("ws_horz_")))
    inp_df = inp_df.with_columns(ws_vert.select(pl.all().name.prefix("ws_vert_")))
    # inp_df = inp_df.select(**{col: -pl.col(f"wm_{re.search('\\d+', col).group()}") for col in inp_df.columns if col.startswith("ws_horz_")}) 
    
    return inp_df.select(original_cols)

def make_predictions(forecaster, test_data, true_wind_field, prediction_type):
    forecasts = []
    controller_times = true_wind_field.gather_every(forecaster.n_controller).select(pl.col("time"))
    n_splits = len(test_data)
    for i, (inp, label) in enumerate(iter(test_data)):
        start = inp[FieldName.START].to_timestamp()
        # end = min((label[FieldName.START] + label['target'].shape[1]).to_timestamp(), pd.Timestamp(true_wind_field.select(pl.col("time").last()).item()))
        end = (label[FieldName.START] + label['target'].shape[1]).to_timestamp()
        logging.info(f"Getting predictions for {i}th split starting at {start} and ending at {end} using {forecaster.__class__.__name__} with prediction_timedelta {forecaster.prediction_timedelta}.")
        forecasts.append([])
        split_true_wf = true_wind_field.filter(pl.col("time").is_between(start, end, closed="both"))
        split_controller_times = controller_times.filter(pl.col("time").is_between(start, end, closed="both"))
        for current_row in split_controller_times.iter_rows(named=True):
            current_time = current_row["time"]
            logging.info(f"Predicting future wind field using {forecaster.__class__.__name__} at time {current_time}/{end} of split {i}/{n_splits}.")
            if prediction_type == "point":
                pred = forecaster.predict_point(
                    split_true_wf.filter(pl.col("time") <= current_time), current_time)
            elif prediction_type == "distribution":
                pred = forecaster.predict_distr(
                    split_true_wf.filter(pl.col("time") <= current_time), current_time)
            elif prediction_type == "sample":
                raise NotImplementedError()
            
            if current_time >= label[FieldName.START].to_timestamp():
                # fetch predictions from label part
                forecasts[-1].append(pred)
            
        forecasts[-1] = [wf.filter(pl.col("time") < (
            pl.col("time").first() + max(forecaster.controller_timedelta, forecaster.prediction_timedelta))) 
                                        for wf in forecasts[-1]] 
        forecasts[-1] = pl.concat(forecasts[-1], how="vertical").group_by("time", maintain_order=True).agg(pl.all().last())

    true = [true_wind_field.filter(pl.col("time").is_between(
                wf.select(pl.col("time").first()).item(), wf.select(pl.col("time").last()).item(), closed="both"))
            .with_columns(data_type=pl.lit("True"), split=pl.lit(split_idx))
            for split_idx, wf in enumerate(forecasts)]
    forecasts = [wf.with_columns(data_type=pl.lit("Forecast"), split=pl.lit(split_idx)) for split_idx, wf in enumerate(forecasts)]
    
    return true, forecasts

def generate_wind_field_df(datasets, target_cols, feat_dynamic_real_cols):
    full_target = np.concatenate([ds[FieldName.TARGET] for ds in datasets], axis=-1)
    full_feat_dynamic_reals = np.concatenate([ds[FieldName.FEAT_DYNAMIC_REAL] for ds in datasets], axis=-1)[:, :full_target.shape[1]]
    full_splits = np.atleast_2d(np.hstack([np.repeat(int(re.search("(?<=SPLIT)\\d+", ds[FieldName.ITEM_ID]).group()), (ds[FieldName.TARGET].shape[1],)) for ds in datasets])).astype(int)
    index = pd.concat([period_index(
        {FieldName.START: ds[FieldName.START], FieldName.TARGET: ds[FieldName.TARGET]}
        ).to_series() for ds in datasets]).index

    wf = pd.DataFrame(np.concatenate([full_splits, full_target, full_feat_dynamic_reals], axis=0).transpose(),
                                    columns=["split"] + target_cols + feat_dynamic_real_cols,
                                    index=index)
    wf["split"] = wf["split"].astype(int)
     
    wf = wf.reset_index(names="time")
    wf["time"] = wf["time"].dt.to_timestamp()
    return pl.from_pandas(wf)

def generate_forecaster_results(forecaster, data_module, evaluator, id_var_selector,
                                test_data, true_wind_field, prediction_type, save_dir):
    
    true, forecasts = make_predictions(forecaster=forecaster, test_data=test_data, 
                                                true_wind_field=true_wind_field, 
                                                prediction_type=prediction_type)

    if prediction_type == "distribution":
        value_vars = ["loc_nd_cos", "loc_nd_sin", "loc_ws_horz", "loc_ws_vert", "sd_nd_cos", "sd_nd_sin", "sd_ws_horz", "sd_ws_vert"]
        target_vars = ["loc_ws_horz", "loc_ws_vert", "sd_ws_horz", "sd_ws_vert"]
    else:
        value_vars = ["nd_cos", "nd_sin", "ws_horz", "ws_vert"]
        target_vars = ["ws_horz", "ws_vert"]
    
    id_vars = forecasts[0].select(id_var_selector).columns  
    
    forecasts_long = pl.concat([DataInspector.unpivot_dataframe(wf, 
                                                value_vars=value_vars, 
                                                turbine_signature=turbine_signature)\
                                        .unpivot(index=["turbine_id"] + id_vars, on=target_vars, 
                                                variable_name="feature", value_name="value") for wf in forecasts],
                            how="vertical")
    
    id_vars = true[0].select(id_var_selector).columns  
    true_long = pl.concat([DataInspector.unpivot_dataframe(wf, 
                                                value_vars=["nd_cos", "nd_sin", "ws_horz", "ws_vert"], 
                                                turbine_signature=turbine_signature)\
                                        .unpivot(index=["turbine_id"] + id_vars, on=["ws_horz", "ws_vert"], 
                                                variable_name="feature", value_name="value") for wf in true],
                        how="vertical")
    
    forecast_fig = WindForecast.plot_forecast(forecasts_long, true_long, splits=[0], turbine_ids=["1"], label=f"_{forecaster.__class__.__name__}_{data_config['config_label']}", fig_dir=save_dir) 
    
    # persistence_forecast_scores = WindForecast.compute_score(forecast_wf=persistence_forecast_wf, true_wf=true_wf_long, metric=mean_squared_error, feature_types=["ws_horz", "ws_vert"], plot=True, label=f"_{args.model}_{data_config['config_label']}", fig_dir=args.fig_dir)
    # wf.filter(pl.col("time") <= true[split_idx].select(pl.col("time").last()).item()) \
    #   .select([cs.starts_with(feat_type) & cs.contains("loc") for feat_type in target_vars])
    if prediction_type == "distribution":
        distributions = []
        for split_idx, wf in enumerate(forecasts):
            loc = tensor(wf.filter(pl.col("time") <= true[split_idx].select(pl.col("time").last()).item()) \
                           .select([cs.starts_with(feat_type) & cs.contains("loc") for feat_type in target_vars]).to_numpy())
            cov = tensor(np.apply_along_axis(
                        np.diag, axis=-1, 
                        arr=wf.filter(pl.col("time") <= true[split_idx].select(pl.col("time").last()).item())
                    .select([cs.starts_with(feat_type) & cs.contains("sd_") for feat_type in target_vars]).to_numpy()**2))
            
            distr = DistributionForecast(
                distribution=MultivariateNormal(loc=loc, covariance_matrix=cov), 
                start_date=pd.Period(wf.select(pl.col("time").first()).item(), freq=data_module.freq), 
                item_id=f"SPLIT{split_idx}")
            distributions.append(distr)
        forecasts = distributions
    else:
        forecasts = [SampleForecast(samples=wf.filter(pl.col("time") <= true[split_idx].select(pl.col("time").last()).item())
                                              .select([cs.starts_with(feat_type) for feat_type in target_vars]).to_numpy()[np.newaxis, :, :], 
                        start_date=pd.Period(wf.select(pl.col("time").first()).item(), freq=data_module.freq), 
                        item_id=f"SPLIT{split_idx}") for split_idx, wf in enumerate(forecasts)]
    
    # compute agg metrics 
    agg_metrics, ts_metrics = evaluator([
        wf.to_pandas()
          .set_index(pd.PeriodIndex(wf.to_pandas()["time"].dt.to_period(freq=data_module.freq)))[data_module.target_cols]
          .rename(columns={src: s for s, src in enumerate(data_module.target_cols)}) 
                for wf in true], 
                forecasts, 
                num_series=data_module.num_target_vars)
    
    return agg_metrics, ts_metrics, forecast_fig

def plot_score_vs_prediction_dt(agg_df, metrics, good_directions):
    
    n_axes = len(np.unique(np.sign(good_directions)))
    pos_metrics = [met for sign, met in zip(good_directions, metrics) if sign > 0]
    neg_metrics = [met for sign, met in zip(good_directions, metrics) if sign < 0]
    
    # fig, ax1 = plt.subplots(1, 1)
    fig = plt.figure()
    if pos_metrics and neg_metrics:
        # TODO will have same color for different metrics over pos/neg
        ax1 = sns.scatterplot(agg_df.loc[agg_df["metric"].isin(pos_metrics), :],
                        y="score", x="prediction_timedelta", style="forecaster", hue="metric", s=100)
        ax2 = ax1.twinx()
    
        sns.scatterplot(agg_df.loc[agg_df["metric"].isin(neg_metrics), :],
                        y="score", x="prediction_timedelta", style="forecaster", hue="metric", ax=ax2, s=100)
        ax = ax2
        
    elif pos_metrics:
        ax1 = sns.scatterplot(agg_df.loc[agg_df["metric"].isin(pos_metrics), :],
                        y="score", x="prediction_timedelta", style="forecaster", hue="metric", s=100)
        ax = ax1
    elif neg_metrics:
        ax2 = sns.scatterplot(agg_df.loc[agg_df["metric"].isin(neg_metrics), :],
                        y="score", x="prediction_timedelta", style="forecaster", hue="metric", s=100)
        ax = ax2
        
    if pos_metrics:
        ax1.set_ylabel(f"Score for {', '.join(pos_metrics)} (-)")
        h1, l1 = ax1.get_legend_handles_labels()
        
    if neg_metrics:
        ax2.set_ylabel(f"Score for {', '.join(neg_metrics)} (-)")
        h2, l2 = ax2.get_legend_handles_labels()
        
    ax.set_xlabel("Prediction Length (s)")
    
    if pos_metrics and neg_metrics:
        l = l1[:l1.index("metric")] + l1[l1.index("metric"):] + l2[l2.index("metric")+1:]
        h = h1[:l1.index("metric")] + h1[l1.index("metric"):] + h2[l2.index("metric")+1:]
    elif pos_metrics:
        l = l1
        h = h1
    else:
        l = l2
        h = h2
    
    new_labels = [" ".join(re.findall("[A-Z][^A-Z]*", re.search("\\w+(?=Forecast)", label).group())) 
                  if "Forecast" in label else (label.capitalize() if not label[0].isupper() else label).replace("_", " ") for label in l]
    
    l1, l2 = new_labels[:new_labels.index("Metric")], new_labels[new_labels.index("Metric"):]
    h1, h2 = h[:new_labels.index("Metric")], h[new_labels.index("Metric"):]
    leg1 = ax.legend(h1, l1, loc='upper right', bbox_to_anchor=(0.48, 1), frameon=False)
    leg2 = plt.legend(h2, l2, loc='upper left', bbox_to_anchor=(0.51, 1), frameon=False)
    ax.add_artist(leg1)
    plt.tight_layout()
    return fig

def plot_score_vs_forecaster(agg_df, metrics, good_directions):
    
    n_axes = len(np.unique(np.sign(good_directions)))
    pos_metrics = [met for sign, met in zip(good_directions, metrics) if sign > 0]
    neg_metrics = [met for sign, met in zip(good_directions, metrics) if sign < 0]
    
    # fig, ax = plt.subplots(1, 1)
    if pos_metrics and neg_metrics:
        # TODO will have same color for different metrics over pos/neg
        ax1 = sns.catplot(agg_df.loc[agg_df["metric"].isin(pos_metrics), :],
                    kind="bar",
                    hue="metric", x="forecaster", y="score")
        sub_ax1 = ax1.ax
        
        sub_ax2 = sub_ax1.twinx()
        ax2 = sns.catplot(agg_df.loc[agg_df["metric"].isin(neg_metrics), :],
                    kind="bar",
                    hue="metric", x="forecaster", y="score", ax=sub_ax2)
        ax = ax2
    elif pos_metrics:
        ax1 = sns.catplot(agg_df.loc[agg_df["metric"].isin(pos_metrics), :],
                    kind="bar",
                    hue="metric", x="forecaster", y="score")
        ax = ax1
    elif neg_metrics:
        ax2 = sns.catplot(agg_df.loc[agg_df["metric"].isin(neg_metrics), :],
                    kind="bar",
                    hue="metric", x="forecaster", y="score")
        ax = ax2
        
    if pos_metrics:
        ax1.ax.set_ylabel(f"Score for {', '.join(pos_metrics)} (-)")
        h1, l1 = ax1.ax.get_legend_handles_labels()
        
    if neg_metrics:
        ax2.ax.set_ylabel(f"Score for {', '.join(neg_metrics)} (-)")
        h2, l2 = ax2.ax.get_legend_handles_labels()
    
    if pos_metrics and neg_metrics:
        l = l1[:l1.index("metric")] + l1[l1.index("metric"):] + l2[l2.index("metric")+1:]
        h = h1[:l1.index("metric")] + h1[l1.index("metric"):] + h2[l2.index("metric")+1:]
    elif pos_metrics:
        l = l1
        h = h1
    else:
        l = l2
        h = h2
    
    ax.ax.set_xlabel("Forecaster")
    
    ax.legend.set_visible(False)
    # new_labels = [(re.search("\\w+(?=Forecast)", label).group() if "Forecast" in label else (label.capitalize() if not label[0].isupper() else label).replace("_", " ")) for label in l]
    ax.ax.set_xticklabels([" ".join(re.findall("[A-Z][^A-Z]*", re.search("\\w+(?=Forecast)", label._text).group())) for label in ax.ax.get_xticklabels()], rotation=45)
    new_labels = [(label.capitalize() if not label[0].isupper() else label).replace("_", " ") for label in l]
    ax.ax.legend(h, new_labels, frameon=False, bbox_to_anchor=(1.01, 1), loc="upper left")
    plt.tight_layout()
    return plt.gcf()

if __name__ == "__main__":
    
    parser = argparse.ArgumentParser(prog="ModelTuning")
    parser.add_argument("-mcnf", "--model_config", type=str, 
                        help="Filepath to model configuration with experiment, optuna, dataset, model, callbacks, trainer keys.")
    parser.add_argument("-dcnf", "--data_config", type=str, 
                        help="Filepath to data preprocessing configuration with filters, feature_mapping, turbine_signature, nacelle_calibration_turbine_pairs, dt, raw_data_directory, processed_data_path, raw_data_file_signature, turbine_input_path, farm_input_path keys.")
    parser.add_argument("-fd", "--fig_dir", type=str, 
                        help="Directory to save plots to.", default="./")
    parser.add_argument("-m", "--model", #type=str, 
                        # choices=["perfect", "persistence", "svr", "kf", "informer", "autoformer", "spacetimeformer", "preview"], 
                        required=True, nargs="+",
                        help="Which model(s) to simulate, compute score for, and plot.")
    parser.add_argument("-pi", "--prediction_interval", 
                        required=False, nargs="+", default=None,
                        help="What multiples of the measurements timedelta to use as prediction_timedelta..")
    parser.add_argument("-mp", "--multiprocessor", type=str, choices=["mpi", "cf"], help="which multiprocessing backend to use, omit for sequential processing", 
                        required=False, default=None)
    parser.add_argument("-msp", "--max_splits", type=int, required=False, default=None,
                        help="Number of test splits to use.")
    parser.add_argument("-mst", "--max_steps", type=int, required=False, default=None,
                        help="Number of time steps to use.")
    parser.add_argument("-chk", "--checkpoint", type=str, required=False, default="latest", 
                        help="Which checkpoint to use: can be equal to 'latest', 'best', or an existing checkpoint path.")
    parser.add_argument("-pt", "--prediction_type", type=str, choices=["point", "sample", "distribution"], default="point",
                        help="Whether to make a point, sample, or distribution parameter prediction.")
    parser.add_argument("-awm", "--added_wind_mag", type=float, required=False, default=0.0,
                        help="Wind magnitude to add to all values (after transformation to wind magnitude and direction).")
    parser.add_argument("-awd", "--added_wind_dir", type=float, required=False, default=0.0,
                        help="Wind direction to add to all values (after transformation to wind magnitude and direction).")
    parser.add_argument("-p", "--plot", action="store_true",
                        help="Plot time series outputs.")
    parser.add_argument("-tp", "--use_tuned_params", action="store_true",
                        help="Use parameters tuned from Optuna optimization, otherwise use defaults set in Module class.")
    args = parser.parse_args()
    
    assert all(model in ["perfect", "persistence", "svr", "kf", "informer", "autoformer", "spacetimeformer", "tactis", "preview"] for model in args.model)
    RUN_ONCE = (args.multiprocessor == "mpi" and (comm_rank := MPI.COMM_WORLD.Get_rank()) == 0) or (args.multiprocessor != "mpi") or (args.multiprocessor is None)
    
    TRANSFORM_WIND = {"added_wm": args.added_wind_mag, "added_wd": args.added_wind_dir}
    # args.fig_dir = os.path.join(os.path.dirname(whoc_file), "..", "examples", "wind_forecasting")
    
    os.makedirs(args.fig_dir, exist_ok=True)
     
    with open(args.model_config, 'r') as file:
        model_config  = yaml.safe_load(file)
    
    controller_timedelta = pd.Timedelta(60, unit="s") 
    
    if args.prediction_interval is None:
        prediction_timedelta = [model_config["dataset"]["prediction_length"] * pd.Timedelta(model_config["dataset"]["resample_freq"]).to_pytimedelta()]
    else:
        prediction_timedelta = [pd.Timedelta(int(i), unit="s").to_pytimedelta() for i in args.prediction_interval]
        
    context_timedelta = model_config["dataset"]["context_length"] * pd.Timedelta(model_config["dataset"]["resample_freq"]).to_pytimedelta()
    measurements_timedelta = pd.Timedelta(model_config["dataset"]["resample_freq"])

    with open(args.data_config, 'r') as file:
        data_config  = yaml.safe_load(file)
        
    if len(data_config["turbine_signature"]) == 1:
        tid2idx_mapping = {str(k): i for i, k in enumerate(data_config["turbine_mapping"][0].keys())}
    else:
        tid2idx_mapping = {str(k): i for i, k in enumerate(data_config["turbine_mapping"][0].values())} # if more than one file type was pulled from, all turbine ids will be transformed into common type
    
    turbine_signature = data_config["turbine_signature"][0] if len(data_config["turbine_signature"]) == 1 else "\\d+"
    
    id_var_selector = pl.exclude(
        f"^ws_horz_{turbine_signature}$", f"^ws_vert_{turbine_signature}$", 
                f"^nd_cos_{turbine_signature}$", f"^nd_sin_{turbine_signature}$",
                f"^loc_ws_horz_{turbine_signature}$", f"^loc_ws_vert_{turbine_signature}$",
                f"^sd_ws_horz_{turbine_signature}$", f"^sd_ws_vert_{turbine_signature}$")
    
    fmodel = FlorisModel(data_config["farm_input_path"])
     
    if False:
        ## GET TRUE WIND FIELD
        # pull ws_horz, ws_vert, nacelle_direction, normalization_consts from awaken data and run for ML, SVR
        true_wf = pl.scan_parquet(model_config["dataset"]["data_path"])
        # longest_cg = true_wf.collect().select(pl.col("continuity_group")).to_series().value_counts().sort("count", descending=True).select(pl.col("continuity_group").first()).item()
        # true_wf = true_wf.filter(pl.col("continuity_group") == longest_cg)
        # true_wf.collect().write_csv(os.path.join(os.path.dirname(model_config["dataset"]["data_path"]), "sample.csv"), datetime_format="%Y-%m-%d %H:%M:%S")
        
        norm_consts = pd.read_csv(model_config["dataset"]["normalization_consts_path"], index_col=None)
        norm_min_cols = [col for col in norm_consts if "_min" in col]
        norm_max_cols = [col for col in norm_consts if "_max" in col]
        data_min = norm_consts[norm_min_cols].values.flatten()
        data_max = norm_consts[norm_max_cols].values.flatten()
        norm_min_cols = [col.replace("_min", "") for col in norm_min_cols]
        norm_max_cols = [col.replace("_max", "") for col in norm_max_cols]
        feature_range = (-1, 1)
        norm_scale = ((feature_range[1] - feature_range[0]) / (data_max - data_min))
        norm_min = feature_range[0] - (data_min * norm_scale)
        true_wf = true_wf.with_columns([(cs.starts_with(col) - norm_min[c]) 
                                                    / norm_scale[c] 
                                                    for c, col in enumerate(norm_min_cols)])\
                                    .collect()
        
        assert true_wf.select(pl.col("time").diff().shift(-1).first()).item() == measurements_timedelta
        
        turbine_ids = sorted(set(re.search("\\d+", col).group() for col in true_wf.select(cs.starts_with("ws")).columns))
        true_wf = true_wf.with_columns(**{f"wd_{tid}": 180.0 + pl.arctan2(f"ws_horz_{tid}", f"ws_vert_{tid}").degrees() for tid in turbine_ids})
        true_wf = true_wf.with_columns(**{f"wm_{tid}": (pl.col(f"ws_horz_{tid}")**2 + pl.col(f"ws_vert_{tid}")**2).sqrt() for tid in turbine_ids})

        true_wf = transform_wind(true_wf, **TRANSFORM_WIND)
        
        true_wf = true_wf.with_columns(**{f"wd_filt_{tid}": 
                                        first_ord_filter(true_wf[f"wd_{tid}"].to_numpy().flatten(), 
                                                        time_const=35*60,
                                                        dt=measurements_timedelta.total_seconds()) 
                                        for tid in turbine_ids})
        
        if args.plot:
            true_wf_long = DataInspector.unpivot_dataframe(true_wf, 
                                                        value_vars=["nd_cos", "nd_sin", "ws_horz", "ws_vert"], 
                                                    turbine_signature=turbine_signature)
            WindForecast.plot_turbine_data(long_df=true_wf_long, fig_dir="./")
            del true_wf_long
        # plt.savefig(os.path.join(wind_field_config["fig_dir"], "wind_field_ts.png"))

        true_wf = true_wf.with_columns(data_type=pl.lit("True"))
        # true_wf = true_wf.with_columns(pl.col("time").cast(pl.Datetime(time_unit=pred_slice.unit)))
        # true_wf_plot = pd.melt(true_wf, id_vars=["time", "data_type"], value_vars=["ws_horz", "ws_vert"], var_name="wind_component", value_name="wind_speed")
        
        # historic_measurements = [df.slice(0, true_wf.select(pl.len()).item() - int(prediction_timedelta / measurements_timedelta)) for df in true_wf.partition_by("continuity_group")]
        # future_measurements = [df.slice(true_wf.select(pl.len()).item() - int(prediction_timedelta / measurements_timedelta), int(prediction_timedelta / measurements_timedelta)) for df in true_wf.partition_by("continuity_group")]
        historic_measurements = true_wf.slice(0, true_wf.select(pl.len()).item() - int(prediction_timedelta / measurements_timedelta))
        future_measurements = true_wf.slice(true_wf.select(pl.len()).item() - int(prediction_timedelta / measurements_timedelta), int(prediction_timedelta / measurements_timedelta))
        
        # current_time = historic_measurements.select(pl.col("time").last()).item()
        assert int(context_timedelta / measurements_timedelta) <= historic_measurements.select(pl.len()).item()
        assert int(prediction_timedelta / measurements_timedelta) <= future_measurements.select(pl.len()).item()
        
        id_vars = true_wf.select(pl.exclude(
            f"^ws_horz_{turbine_signature}$", f"^ws_vert_{turbine_signature}$", 
                    f"^nd_cos_{turbine_signature}$", f"^nd_sin_{turbine_signature}$",
                    f"^wd_{turbine_signature}$", f"^wm_{turbine_signature}$",
                    f"^wd_filt_{turbine_signature}$")).columns  
        true_wf_long = DataInspector.unpivot_dataframe(true_wf,
                                                    value_vars=["nd_cos", "nd_sin", "ws_horz", "ws_vert", "wd", "wm", "wd_filt"], 
                                                    turbine_signature=turbine_signature)\
                                    .unpivot(index=["turbine_id"] + id_vars, 
                                                on=["ws_horz", "ws_vert", "nd_cos", "nd_sin", "wd", "wm", "wd_filt"], 
                                                variable_name="feature", value_name="value")
                                    
        plot_wind_ts(data_df=true_wf_long, save_path="/Users/ahenry/Documents/toolboxes/wind_forecasting/examples/figures/wind_ts.png",
                    include_filtered_wind_dir=True, turbine_ids=["1"])
    
    logging.info("Creating datasets")
    data_module = DataModule(data_path=model_config["dataset"]["data_path"], 
                             normalization_consts_path=model_config["dataset"]["normalization_consts_path"],
                             denormalize=True, 
                             n_splits=1, #model_config["dataset"]["n_splits"],
                            continuity_groups=None, train_split=(1.0 - model_config["dataset"]["val_split"] - model_config["dataset"]["test_split"]),
                                val_split=model_config["dataset"]["val_split"], test_split=model_config["dataset"]["test_split"],
                                prediction_length=model_config["dataset"]["prediction_length"], context_length=model_config["dataset"]["context_length"],
                                target_prefixes=["ws_horz", "ws_vert"], feat_dynamic_real_prefixes=["nd_cos", "nd_sin"],
                                freq=model_config["dataset"]["resample_freq"], target_suffixes=model_config["dataset"]["target_turbine_ids"],
                                    per_turbine_target=model_config["dataset"]["per_turbine_target"], as_lazyframe=False, dtype=pl.Float32)
    
    if not os.path.exists(data_module.train_ready_data_path):
        data_module.generate_datasets()
    
    true_wind_field = data_module.generate_splits(save=True, reload=False, splits=["test"])._df.collect()
    
    if args.max_splits:
        test_data = data_module.test_dataset[:args.max_splits]
    else:
        test_data = data_module.test_dataset
    
    if args.max_steps:
        test_data = [slice_data_entry(ds, slice(0, args.max_steps)) for ds in test_data]
        
    # window_length = model_config["dataset"]["prediction_length"] + model_config["dataset"].get("lead_time", 0)
    window_length = int(test_data[0]["target"].shape[1] * (2/3))
    _, test_template = split(test_data, offset=-window_length)
    test_data = test_template.generate_instances(window_length, windows=1)
    delattr(data_module, "test_dataset")
    gc.collect()
    
    assert pd.Timedelta(test_data.dataset[0]["start"].freq) == measurements_timedelta
    assert true_wind_field.select(pl.col("time").slice(0, 2).diff()).slice(1,1).item() == measurements_timedelta
   
    custom_eval_fn = {
                "PICP": (pi_coverage_probability, "mean", "mean"),
                "PINAW": (pi_normalized_average_width, "mean", "mean"),
                "CWC": (coverage_width_criterion, "mean", "mean"),
                "CRPS": (continuous_ranked_probability_score_gaussian, "mean", "mean"),
    }
    evaluator = MultivariateEvaluator(num_workers=None, 
        custom_eval_fn=custom_eval_fn
    )
     
    forecasters = []
    ## GENERATE PERFECT PREVIEW \
    if "perfect" in args.model:
        for td in prediction_timedelta:
            forecaster = PerfectForecast(
                measurements_timedelta=measurements_timedelta,
                controller_timedelta=controller_timedelta,
                prediction_timedelta=td,
                context_timedelta=context_timedelta,
                true_wind_field=true_wind_field,
                fmodel=fmodel,
                tid2idx_mapping=tid2idx_mapping,
                turbine_signature=turbine_signature,
                use_tuned_params=False,
                model_config=None,
                temp_save_dir=data_config["temp_storage_dir"],
                kwargs={}
            )
                                
            forecasters.append(forecaster)
    
    ## GENERATE PERSISTENT PREVIEW
    if "persistence" in args.model:
        for td in prediction_timedelta:
            forecaster = PersistenceForecast(measurements_timedelta=measurements_timedelta,
                                                    controller_timedelta=controller_timedelta,
                                                    prediction_timedelta=td,
                                                    context_timedelta=context_timedelta,
                                                    fmodel=fmodel,
                                                    true_wind_field=true_wind_field,
                                                    tid2idx_mapping=tid2idx_mapping,
                                                    turbine_signature=turbine_signature,
                                                    use_tuned_params=False,
                                                    model_config=None,
                                                    temp_save_dir=data_config["temp_storage_dir"],
                                                    kwargs={})

            forecasters.append(forecaster)
        
    ## GENERATE SVR PREVIEW
    if "svr" in args.model:
        for td in prediction_timedelta:
            forecaster = SVRForecast(measurements_timedelta=measurements_timedelta,
                                    controller_timedelta=controller_timedelta,
                                    prediction_timedelta=td,
                                    context_timedelta=context_timedelta,
                                    fmodel=fmodel,
                                    true_wind_field=true_wind_field,
                                    kwargs=dict(kernel="rbf", C=1.0, degree=3, gamma="auto", epsilon=0.1, cache_size=200,
                                                n_neighboring_turbines=3, max_n_samples=None),
                                    tid2idx_mapping=tid2idx_mapping,
                                    turbine_signature=turbine_signature,
                                    use_tuned_params=True,
                                    model_config=model_config,
                                    temp_save_dir=data_config["temp_storage_dir"])
            
            forecasters.append(forecaster)
        
        
    ## GENERATE KF PREVIEW 
    if "kf" in args.model:
        # TODO unsure if this make sense, measurement noise reduces to zero over time...
        # tune this use single, longer, prediction time, since we have only identity state transition matrix, and must use final posterior only prediction
        for td in prediction_timedelta:
            forecaster = KalmanFilterForecast(measurements_timedelta=measurements_timedelta,
                                                controller_timedelta=controller_timedelta,
                                                prediction_timedelta=td, 
                                                context_timedelta=td*2,
                                                fmodel=fmodel,
                                                true_wind_field=true_wind_field,
                                                tid2idx_mapping=tid2idx_mapping,
                                                turbine_signature=turbine_signature,
                                                use_tuned_params=False,
                                                model_config=model_config,
                                                temp_save_dir=data_config["temp_storage_dir"],
                                                kwargs={})
            forecasters.append(forecaster)
        
    ## GENERATE KF PREVIEW 
    if "preview" in args.model:
        # tune this use single, longer, prediction time, since we have only identity state transition matrix, and must use final posterior only prediction
        for td in prediction_timedelta:
            forecaster = PreviewForecast(measurements_timedelta=measurements_timedelta,
                                                controller_timedelta=controller_timedelta,
                                                prediction_timedelta=td, 
                                                context_timedelta=context_timedelta,
                                                fmodel=fmodel,
                                                true_wind_field=true_wind_field,
                                                tid2idx_mapping=tid2idx_mapping,
                                                turbine_signature=turbine_signature,
                                                use_tuned_params=False,
                                                model_config=model_config,
                                                temp_save_dir=data_config["temp_storage_dir"],
                                                kwargs=dict(n_neighboring_turbines=6))
            forecasters.append(forecaster)
        
    ## GENERATE ML PREVIEW
    elif any(ml_model in args.model for ml_model in ["informer", "autoformer", "spacetimeformer", "tactis"]):
            
        forecaster = MLForecast(measurements_timedelta=measurements_timedelta,
                                 controller_timedelta=controller_timedelta,
                                 prediction_timedelta=model_config["dataset"]["prediction_length"] * pd.Timedelta(model_config["dataset"]["resample_freq"]).to_pytimedelta(),
                                 context_timedelta=model_config["dataset"]["context_length"] * pd.Timedelta(model_config["dataset"]["resample_freq"]).to_pytimedelta(),
                                 fmodel=fmodel,
                                 true_wind_field=true_wind_field,
                                 tid2idx_mapping=tid2idx_mapping,
                                 turbine_signature=turbine_signature,
                                 use_tuned_params=True,
                                 model_config=model_config,
                                 kwargs=dict(model_key=args.model,
                                             model_checkpoint=args.checkpoint),
                                 temp_save_dir=data_config["temp_storage_dir"]
                                 )
        forecasters.append(forecaster)
        
        ml_forecast_wf = []
        # args.prediction_type = "distribution" # TODO
        for current_row in historic_measurements.select(pl.col("time")).head(30).gather_every(forecaster.n_controller).iter_rows(named=True):
            current_time = current_row["time"]
            logging.info(f"Predicting future wind field using MLForecaster at time {current_time}")
            if args.prediction_type == "point":
                ml_forecast_wf.append(forecaster.predict_point(
                    historic_measurements=historic_measurements.filter(pl.col("time") <= current_time), 
                            current_time=current_time))
            elif args.prediction_type == "distribution":
                ml_forecast_wf.append(forecaster.predict_distr(
                    historic_measurements=historic_measurements.filter(pl.col("time") <= current_time), 
                            current_time=current_time))
            elif args.prediction_type == "sample":
                ml_forecast_wf.append(forecaster.predict_sample(
                    historic_measurements=historic_measurements.filter(pl.col("time") <= current_time), 
                            current_time=current_time, n_samples=50))
        
        ml_forecast_wf = [wf.filter(pl.col("time") < (
            pl.col("time").first() + max(forecaster.controller_timedelta, forecaster.prediction_timedelta))) for wf in ml_forecast_wf] 
        ml_forecast_wf = pl.concat(ml_forecast_wf, how="vertical")
        ml_forecast_wf = ml_forecast_wf.with_columns(data_type=pl.lit("Forecast"))
        
        # id_vars = ml_forecast_wf.select(~(cs.contains("ws_horz") | cs.contains("ws_vert") | cs.contains("nd_cos") | cs.contains("nd_sin"))).columns # use contains, because we have loc and var columns
        id_vars = ml_forecast_wf.select(id_var_selector).columns  
        if args.prediction_type == "point":
            value_vars = ["nd_cos", "nd_sin", "ws_horz", "ws_vert"]
            target_vars = ["ws_horz", "ws_vert"] 
        elif args.prediction_type == "distribution":
            value_vars = ["nd_cos", "nd_sin", "loc_ws_horz", "loc_ws_vert", "sd_ws_horz", "sd_ws_vert"]
            target_vars = ["loc_ws_horz", "loc_ws_vert", "sd_ws_horz", "sd_ws_vert"] 
         
        ml_forecast_wf = DataInspector.unpivot_dataframe(ml_forecast_wf, 
                                                    value_vars=value_vars, 
                                                    turbine_signature=turbine_signature)\
                                            .unpivot(index=["turbine_id"] + id_vars, 
                                                     on=target_vars, variable_name="feature", value_name="value")
        
        WindForecast.plot_forecast(ml_forecast_wf, true_wf_long, 
                                   prediction_type=args.prediction_type, 
                                   label=f"_{args.model}_{data_config['config_label']}", fig_dir=args.fig_dir, turbine_ids=["6"])
        # TODO HIGH add probabilistic scores once Juan has tested them
        ml_forecast_scores = WindForecast.compute_score(forecast_wf=ml_forecast_wf, true_wf=true_wf_long, metric=mean_squared_error, 
                                                        feature_types=target_vars, 
                                                        probabilistic=(args.prediction_type == "distribution"),
                                                        plot=True, label=f"_{args.model}_{data_config['config_label']}", fig_dir=args.fig_dir)
    
    if args.multiprocessor is not None:
        if args.multiprocessor == "mpi":
            comm_size = MPI.COMM_WORLD.Get_size()
            executor = MPICommExecutor(MPI.COMM_WORLD, root=0)
        elif args.multiprocessor == "cf":
            executor = ProcessPoolExecutor()
        with executor as ex:
            if args.multiprocessor == "mpi":
                ex.max_workers = comm_size
            
            futures = [ex.submit(generate_forecaster_results, forecaster=forecaster, 
                                    data_module=data_module, evaluator=evaluator, test_data=test_data, 
                                    true_wind_field=true_wind_field, id_var_selector=id_var_selector,
                                    prediction_type=args.prediction_type, save_dir=args.fig_dir) 
                       for forecaster in forecasters]
            
            results = [dict([(k, v) for k, v in chain(
                zip(["agg_metrics", "ts_metrics", "forecast_fig"], fut.result()), 
                zip(["forecaster_name", "prediction_timedelta"], [forecaster.__class__.__name__, forecaster.prediction_timedelta.total_seconds()]))]) 
                       for forecaster, fut in zip(forecaster, futures)] # agg_metrics, ts_metrics, forecast_fig
    else:
        results = []
        for forecaster in forecasters:
            agg_metrics, ts_metrics, forecast_fig = generate_forecaster_results(forecaster=forecaster, data_module=data_module, 
                                                                                evaluator=evaluator, test_data=test_data, 
                                        true_wind_field=true_wind_field, id_var_selector=id_var_selector,
                                        prediction_type=args.prediction_type, 
                                        save_dir=args.fig_dir)
            results.append({"forecaster_name": forecaster.__class__.__name__,
                         "agg_metrics": agg_metrics, 
                        "ts_metrics": ts_metrics, 
                        "forecast_fig": forecast_fig,
                        "prediction_timedelta": forecaster.prediction_timedelta.total_seconds()})
    
    all_metrics = list(results[0]["agg_metrics"].keys())
    # get the metrics we care about, there is also "MSE", "MAE", "abs_error", "QuantileLoss", 
    metrics = [metric for metric in all_metrics if any(m in metric for m in ["RMSE", "PICP", "PINAW", "CWC", "CRPS"])]
    agg_df = pd.concat([
        pd.DataFrame([res["agg_metrics"]])[metrics].assign(forecaster=res["forecaster_name"], prediction_timedelta=res["prediction_timedelta"]) for res in results
        ], axis=0)
    agg_df = agg_df.melt(id_vars=["forecaster", "prediction_timedelta"], var_name="metric", value_name="score").dropna(subset=["score"])
    
    plotting_metrics_dirs = [(met, direc) for met, direc in 
                        zip(["RMSE", "PICP", "PINAW", "CWC", "CRPS"], [-1, 1, -1, -1, -1]) 
                        if met in pd.unique(agg_df["metric"])]
    plotting_metrics = [v[0] for v in plotting_metrics_dirs]
    good_directions = [v[1] for v in plotting_metrics_dirs]
    # generate scatterplot of metric vs prediction time for different models (different colors) and different metrics (different_styles) (crps, picp, pinaw, cwc, mse, mae)
    plot_score_vs_prediction_dt(agg_df, 
                                metrics=plotting_metrics,
                                good_directions=good_directions)

    # best_prediction_dt = agg_df.groupby(["metric", "prediction_timedelta"])["score"].mean().idxmax()
    # generate grouped barcharpt of metrics (crps, picp, pinaw, cwc, mse, mae) grouped together vs model on x axis for best prediction time
    best_prediction_dt = agg_df.groupby("prediction_timedelta")["score"].mean().idxmax()
    plot_score_vs_forecaster(agg_df.loc[agg_df["prediction_timedelta"] == best_prediction_dt, :], 
                             metrics=plotting_metrics,
                                good_directions=[-1, 1, -1, -1, -1])
    
    print("here")<|MERGE_RESOLUTION|>--- conflicted
+++ resolved
@@ -1201,22 +1201,13 @@
         if self.last_measurement_time is None:
             # zs = historic_measurements.filter(pl.col("time") >= current_time)\
             #                           .gather_every(n=self.n_prediction_interval)
-<<<<<<< HEAD
-            zs = historic_measurements.filter(((current_time - pl.col("time")).cast(pl.Duration(time_unit="ns")).dt.total_microseconds().mod(self.prediction_interval.total_seconds() * 1e6) == 0))
-=======
             zs = historic_measurements.filter(((current_time - pl.col("time")).dt.total_microseconds().mod(self.prediction_interval.total_seconds() * 1e6) == 0))
->>>>>>> 72203b22
         else:
             # collect all the measurments, prediction_timedelta apart, taken in the last n_controller time steps since predict_point was last called
             # zs = historic_measurements.filter(pl.col("time") >= (self.last_measurement_time + self.prediction_interval))\
             #                           .gather_every(n=self.n_prediction_interval)
-<<<<<<< HEAD
-            zs = historic_measurements.filter(pl.col("time") >= (self.last_measurement_time + self.prediction_interval))\
-                                      .filter(((current_time - pl.col("time")).cast(pl.Duration(time_unit="ns")).dt.total_microseconds().mod(self.prediction_interval.total_seconds() * 1e6) == 0))
-=======
             zs = historic_measurements.filter(pl.col("time") >= (self.last_measurement_time + self.prediction_interval)) \
                                       .filter(((current_time - pl.col("time")).dt.total_microseconds().mod(self.prediction_interval.total_seconds() * 1e6) == 0))
->>>>>>> 72203b22
             assert zs.select(pl.len()).item() == 0 or zs.select(pl.col("time").last()).item() == self.last_measurement_time + self.prediction_interval
         
         if zs.select(pl.len()).item() == 0:
