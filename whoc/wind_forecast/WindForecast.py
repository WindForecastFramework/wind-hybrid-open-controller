--- conflicted
+++ resolved
@@ -654,15 +654,7 @@
             fig, axs = plt.subplots(1, len(feature_types), sharex=True)
             axs = axs[np.newaxis, :]
         else:
-<<<<<<< HEAD
-            fig, axs = plt.subplots(len(turbine_ids), len(feature_types), sharex=True)
-            if len(turbine_ids) == 1:
-                axs = axs[np.newaxis, :]  # force 2D shape if only one row (1, num_features)
-            if len(feature_types) == 1:
-                axs = axs[:, np.newaxis]  # force 2D shape if only one column (num_turbines, 1)
-=======
             fig, axs = plt.subplots(len(turbine_ids), len(feature_types), sharex=True, figsize=(15.12, 8.8))
->>>>>>> 8a0611e1
                 
         if continuity_groups is not None and "continuity_group" in true_wf.collect_schema().names():
             true_wf = true_wf.filter(pl.col("continuity_group").is_in(continuity_groups))
@@ -2285,13 +2277,7 @@
             current_time = current_row["time"]
             
             if current_time - start >= forecaster.context_timedelta:
-<<<<<<< HEAD
-                logging.info(f"Predicting future wind field using {forecaster.__class__.__name__} at time {current_time}/{end} of split {d}/{n_splits}.")
-                if not forecaster.fitted:
-                    forecaster.train(ds.filter(pl.col("time") <= current_time))
-=======
                 logging.info(f"Predicting future wind field using {forecaster.__class__.__name__} at time {current_time}/{end} of split {d}/{n_splits-1}.")
->>>>>>> 8a0611e1
                 if prediction_type == "distribution" and forecaster.is_probabilistic:
                     pred = forecaster.predict_distr(
                         ds.filter(pl.col("time") <= current_time), current_time)
@@ -3044,7 +3030,7 @@
                                             .with_columns(data_type=pl.lit("True"))
         
         # plot continuity group with best rmse score
-        turbine_ids = ["5", "74", "75"]
+        turbine_ids = ["7"]
         best_cg = agg_df.filter((pl.col("forecaster") == forecaster.__class__.__name__) 
                                 & (pl.col("prediction_timedelta")== forecaster.prediction_timedelta.total_seconds())
                                 & (pl.col("metric") == "RMSE") 
@@ -3052,11 +3038,7 @@
               .group_by("continuity_group").agg(pl.col("score").mean()).select(pl.all().sort_by("score").first()).select("continuity_group").item()
         plot_distr = forecaster.is_probabilistic and args.prediction_type == "distribution"
         forecast_fig = WindForecast.plot_forecast(forecasts_long, true_long, 
-<<<<<<< HEAD
-                                                  continuity_groups=[0], turbine_ids=["7"], 
-=======
                                                   continuity_groups=[best_cg], turbine_ids=turbine_ids, 
->>>>>>> 8a0611e1
                                                   label=f"_{forecaster.__class__.__name__}_{data_config['config_label']}", 
                                                   fig_dir=save_dir, include_turbine_legend=True,
                                                   feature_types=["ws_horz", "ws_vert"],
