"""Module for wind speed component forecasting and preview functionality."""

from typing import Optional, Union
from collections.abc import Iterable
from pathlib import Path
from dataclasses import dataclass
from collections import defaultdict
import os
import datetime
from datetime import timedelta
import yaml
import re
from concurrent.futures import ProcessPoolExecutor

from gluonts.evaluation import MultivariateEvaluator, make_evaluation_predictions
from gluonts.dataset.util import period_index
# from gluonts.evaluation.backtest import _to_dataframe
from gluonts.dataset.split import split
from gluonts.dataset.field_names import FieldName

import multiprocessing as mp
# from joblib import parallel_backend

mpi_exists = False
try:
    from mpi4py import MPI
    from mpi4py.futures import MPICommExecutor
    mpi_exists = True
except:
    print("No MPI available on system.")

from gluonts.torch.distributions import LowRankMultivariateNormalOutput
from gluonts.torch.model.estimator import PyTorchLightningEstimator
from gluonts.torch.distributions import DistributionOutput
from gluonts.model.forecast_generator import DistributionForecastGenerator, SampleForecastGenerator
from gluonts.time_feature._base import second_of_minute, minute_of_hour, hour_of_day, day_of_year
from gluonts.transform import ExpectedNumInstanceSampler, ValidationSplitSampler

from pytorch_transformer_ts.informer.lightning_module import InformerLightningModule
from pytorch_transformer_ts.informer.estimator import InformerEstimator
from pytorch_transformer_ts.autoformer.estimator import AutoformerEstimator
from pytorch_transformer_ts.autoformer.lightning_module import AutoformerLightningModule
from pytorch_transformer_ts.spacetimeformer.estimator import SpacetimeformerEstimator
from pytorch_transformer_ts.spacetimeformer.lightning_module import SpacetimeformerLightningModule
import pytorch_lightning as L

from wind_forecasting.preprocessing.data_inspector import DataInspector
from wind_forecasting.preprocessing.data_module import DataModule

import matplotlib.pyplot as plt
import seaborn as sns
import numpy as np
import pandas as pd
import polars as pl
import polars.selectors as cs
from scipy.stats import multivariate_normal as mvn

from mysql.connector import Error as SQLError, connect as sql_connect
from optuna import create_study
from optuna.samplers import TPESampler
from optuna.storages import JournalStorage, RDBStorage
from optuna.storages.journal import JournalFileBackend
from optuna.pruners import HyperbandPruner, MedianPruner, PercentilePruner, NopPruner
from optuna.integration import PyTorchLightningPruningCallback

# from sklearn.pipeline import make_pipeline
from sklearn.preprocessing import MinMaxScaler
from sklearn.svm import SVR
from sklearn.model_selection import cross_val_score
from sklearn.metrics import explained_variance_score, mean_absolute_error, mean_squared_error, median_absolute_error, r2_score

from filterpy.kalman import KalmanFilter
from floris import FlorisModel
from scipy.signal import lfilter
from wind_forecasting.run_scripts.testing import get_checkpoint
from wind_forecasting.run_scripts.tuning import get_tuned_params

import logging 
logging.basicConfig(level=logging.INFO, format='%(asctime)s - %(levelname)s - %(message)s')

@dataclass
class WindForecast:
    """Wind speed component forecasting module that provides various prediction methods."""
    context_timedelta: datetime.timedelta
    prediction_timedelta: datetime.timedelta
    measurements_timedelta: datetime.timedelta
    controller_timedelta: Optional[datetime.timedelta]
    fmodel: FlorisModel 
    tid2idx_mapping: dict
    turbine_signature: str
    use_tuned_params: bool
    model_config: Optional[dict]
    temp_save_dir: Path
    kwargs: dict
    true_wind_field: Optional[Union[pd.DataFrame, pl.DataFrame]]
    # n_targets_per_turbine: int 
    
    # def read_measurements(self):
    #     """_summary_
    #     Read in new measurements, add to internal container.
    #     """
    #     raise NotImplementedError()

    def __post_init__(self):
        assert (self.context_timedelta % self.measurements_timedelta).total_seconds() == 0, "context_timedelta must be a multiple of measurements_timedelta"
        assert (self.prediction_timedelta % self.measurements_timedelta).total_seconds() == 0, "prediction_timedelta must be a multiple of measurements_timedelta" 
             
        self.n_context = int(self.context_timedelta / self.measurements_timedelta) # number of simulation time steps in a context horizon
        self.n_prediction = int(self.prediction_timedelta / self.measurements_timedelta) # number of simulation time steps in a prediction horizon
        
        if self.controller_timedelta:
            assert (self.controller_timedelta % self.measurements_timedelta).total_seconds() == 0, "controller_timedelta must be a multiple of measurements_timedelta"
            self.n_controller = int(self.controller_timedelta / self.measurements_timedelta) # number of simulation time steps in a single controller sampling intervals
        
        self.n_targets_per_turbine = 2 # horizontal and vertical wind speed
        self.last_measurement_time = None
        
        assert all([i in list(self.tid2idx_mapping.values()) for i in np.arange(len(self.tid2idx_mapping))]), f"tid2idx_mapping should map turbine ids to integers {0} to {len(self.tid2idx_mapping)-1}, inclusive."
        
        self.idx2tid_mapping = dict([(v, k) for k, v in self.tid2idx_mapping.items()])
        
        self.outputs = [f"ws_horz_{tid}" for tid in self.tid2idx_mapping] + [f"ws_vert_{tid}" for tid in self.tid2idx_mapping]
        # self.training_data_loaded = {output: False for output in self.outputs}
        self.training_data_shape = {output: None for output in self.outputs}
        print(f"ID of self.true_wind_field in WindForecast: {id(self.true_wind_field)}")
<<<<<<< HEAD
        
=======
    
    # @property
    # def true_wind_field(self):
    #     return self.true_wind_field
    
    # @true_wind_field.setter
    # def true_wind_field(self, true_wind_field):
    #     self.true_wind_field = true_wind_field
    
    def set_true_wind_field(self, true_wind_field):
        self.true_wind_field = true_wind_field
    
>>>>>>> b050aa07
    def _get_ws_cols(self, historic_measurements: Union[pl.DataFrame, pd.DataFrame]):
        if isinstance(historic_measurements, pl.DataFrame):
            return historic_measurements.select(cs.starts_with("ws_horz") | cs.starts_with("ws_vert")).columns
        elif isinstance(historic_measurements, pd.DataFrame):
            return [col for col in historic_measurements.columns if (col.startswith("ws_horz") or col.startswith("ws_vert"))]
    
    def _compute_output_score(self, output, params):
        # logging.info(f"Defining model for output {output}.")
        model = self.__class__.create_model(**{re.search(f"\\w+(?=_{output})", k).group(0): v for k, v in params.items() if k.endswith(f"_{output}")})
        
        # get training data for this output
        # logging.info(f"Getting training data for output {output}.")
        X_train, y_train = self._get_output_training_data(output=output, reload=False)
        
        # evaluate with cross-validation
        # logging.info(f"Computing score for output {output}.")
        train_split = np.random.choice(X_train.shape[0], replace=False, size=int(X_train.shape[0] * 0.75))
        train_split = np.isin(range(X_train.shape[0]), train_split)
        test_split = ~train_split
        model.fit(X_train[train_split, :], y_train[train_split])
        return (-mean_squared_error(y_true=y_train[test_split], y_pred=model.predict(X_train[test_split, :])))
    
    def _tuning_objective(self, trial):
        """
        Objective function to be minimized in Optuna
        """
        # define hyperparameter search space 
        params = self.get_params(trial)
         
        # train svr model
        # total_score = 0
        # for output in self.outputs:
        if self.multiprocessor == "mpi" and mpi_exists:
            executor = MPICommExecutor(MPI.COMM_WORLD, root=0)
            # logging.info(f"🚀 Using MPI executor with {MPI.COMM_WORLD.Get_size()} processes")
        else:
            max_workers = mp.cpu_count()
            executor = ProcessPoolExecutor(max_workers=max_workers,
                                                mp_context=mp.get_context("spawn"))
            # logging.info(f"🖥️  Using ProcessPoolExecutor with {max_workers} workers")
            
        with executor as ex:
            futures = [ex.submit(self._compute_output_score, output=output, params=params) for output in self.outputs]
            scores = [fut.result() for fut in futures]
            
        return sum(scores)
    
    def prepare_training_data(self, historic_measurements):
        """
        Prepares the training data for each output based on the historic measurements.
        
        Args:
            historic_measurements (Union[pd.DataFrame, pl.DataFrame]): The historical measurements to use for training.
        
        Returns:
            None
        """
        for hm in historic_measurements:
            if hm.shape[0] < self.n_context + self.n_prediction:
                logging.warning(f"measurements with continuity groups {list(hm["continuity_group"].unique())} have insufficient length!")
                continue
                
        historic_measurements = [hm for hm in historic_measurements if hm.shape[0] >= self.n_context + self.n_prediction]
        
        # For each output, prepare the training data
        for output in self.outputs:
            self._get_output_training_data(historic_measurements=historic_measurements, output=output, reload=True)
     
    # def tune_hyperparameters_single(self, historic_measurements, scaler, feat_type, tid, study_name, seed, restart_tuning, backend, storage_dir, n_trials=1):
    def tune_hyperparameters_single(self, study_name, seed, backend, storage_dir, 
                                    n_trials=1, 
                                    pruning_kwargs=None):
        # for case when argument is list of multiple continuous time series AND to only get the training inputs/outputs relevant to this model
        storage = self.get_storage(backend=backend, study_name=study_name, storage_dir=storage_dir)
        
        # Configure pruner based on settings
        if pruning_kwargs:
            pruning_type = pruning_kwargs["type"]
            logging.info(f"Configuring pruner: type={pruning_type}, min_resource={min_resource}")

            if pruning_type == "hyperband":
                reduction_factor = pruning_kwargs["reduction_factor"]
                min_resource = pruning_kwargs["min_resource"]
                max_resource = pruning_kwargs["max_resource"]
                
                pruner = HyperbandPruner(
                    min_resource=min_resource,
                    max_resource=max_resource,
                    reduction_factor=reduction_factor
                )
                logging.info(f"Created HyperbandPruner with min_resource={min_resource}, max_resource={max_resource}, reduction_factor={reduction_factor}")
            elif pruning_type == "median":
                pruner = MedianPruner(n_startup_trials=5, n_warmup_steps=min_resource)
                logging.info(f"Created MedianPruner with n_startup_trials=5, n_warmup_steps={min_resource}")
            elif pruning_type == "percentile":
                percentile = pruning_kwargs[percentile]
                pruner = PercentilePruner(percentile=percentile, n_startup_trials=5, n_warmup_steps=min_resource)
                logging.info(f"Created PercentilePruner with percentile={percentile}, n_startup_trials=5, n_warmup_steps={min_resource}")
            else:
                logging.warning(f"Unknown pruner type: {pruning_type}, using no pruning")
                pruner = NopPruner()
        else:
            logging.info("Pruning is disabled, using NopPruner")
            pruner = NopPruner()
         
        try:
            logging.info(f"Creating Optuna study {study_name}.") 
            study = create_study(study_name=study_name,
                                    storage=storage,
                                    direction="maximize",
                                    load_if_exists=True,
                                    sampler=TPESampler(seed=seed),
                                    pruner=pruner) # maximize negative mse ie minimize mse
            logging.info(f"Study successfully created or loaded: {study_name}")
        except Exception as e:
            logging.error(f"Error creating study: {str(e)}")
            logging.error(f"Error type: {type(e).__name__}")
            logging.error(f"Storage type: {type(storage).__name__}")
            logging.error(f"Storage value: {storage}")
            raise
        
        # Get worker ID for logging
        worker_id = os.environ.get('SLURM_PROCID', '0')
        
        # Each worker contributes the same number of trials to the shared study = n_trials
        logging.info(f"Worker {worker_id} is optimizing Optuna study {study_name}.")
        
        objective_fn = self._tuning_objective
        
        try:
            study.optimize(objective_fn, n_trials=n_trials, show_progress_bar=True)
        except Exception as e:
            logging.error(f"Worker {worker_id} failed with error: {str(e)}")
            logging.error(f"Error details: {type(e).__name__}")
            raise
            
        if worker_id == '0':  # Only the first worker prints the final results
            logging.info("Number of finished trials: {}".format(len(study.trials)))
            logging.info("Best trial:")
            trial = study.best_trial
            logging.info("  Value: {}".format(trial.value))
            logging.info("  Params: ")
            for key, value in trial.params.items():
                logging.info("    {}: {}".format(key, value))
        
        # for output in self.outputs:
        #     os.remove(os.path.join(self.temp_save_dir, f"Xy_train_{output}.dat"))
        
        return study.best_params
    
    def get_storage(self, backend, study_name, storage_dir=None):
        """
        Get storage for Optuna studies.
        
        Args:
            use_rdb: Whether to use SQLite storage
            study_name: Name of the study
            storage_dir: Directory to store journal files
            
        Returns:
            Storage object for Optuna
        """
        if backend == "mysql":
            logging.info(f"Connecting to MySQL RDB database {study_name}")
            conn = sql_connect(host="localhost", user="root")
            cursor = conn.cursor()
            cursor.execute("SHOW DATABASES")
            if study_name in [res[0] for res in cursor]:
                # connect to existing database
                conn = sql_connect(host="localhost", user="root", database=study_name)
            else:
                # make new database
                conn = sql_connect(host="localhost", user="root")
                cursor = conn.cursor()
                cursor.execute(f"CREATE DATABASE {study_name}") 
                
            storage = RDBStorage(url=f"mysql://{conn.user}@{conn.server_host}:{conn.server_port}/{study_name}")
        elif backend == "sqlite":
            logging.info(f"Connecting to SQLite RDB database {study_name}")
            # SQLite with WAL mode - using a simpler URL format
            os.makedirs(storage_dir, exist_ok=True)
            db_path = os.path.join(storage_dir, f"{study_name}.db")
            
            # Use a simplified connection string format that Optuna expects
            storage_url = f"sqlite:///{db_path}"
            
            # Check if database already exists and initialize WAL mode directly
            if not os.path.exists(db_path):
                try:
                    import sqlite3
                    # Create the database manually first with WAL settings
                    conn = sqlite3.connect(db_path, timeout=60000)
                    conn.execute("PRAGMA journal_mode=WAL")
                    conn.execute("PRAGMA synchronous=NORMAL")
                    conn.execute("PRAGMA cache_size=10000")
                    conn.execute("PRAGMA temp_store=MEMORY")
                    conn.execute("PRAGMA busy_timeout=60000")
                    conn.execute("PRAGMA wal_autocheckpoint=1000")
                    conn.commit()
                    conn.close()
                    logging.info(f"Created SQLite database with WAL mode at {db_path}")
                except Exception as e:
                    logging.error(f"Error initializing SQLite database: {e}")
                    
            # return storage_url
            storage = RDBStorage(url=storage_url)
        else:
            logging.info(f"Connecting to Journal database {study_name}")
            journal_file = os.path.join(storage_dir, f"{study_name}.journal")
            storage = JournalStorage(
                JournalFileBackend(journal_file)
            )
        return storage
     
    def _get_output_training_data(self, output, reload, historic_measurements=None):
        feat_type = re.search(f"\\w+(?=_{self.turbine_signature})", output).group()
        tid = re.search(self.turbine_signature, output).group()
        Xy_path = os.path.join(self.temp_save_dir, f"Xy_train_{output}.dat")
        if reload: 
            assert historic_measurements, "Must provide historic measurements to reload data in _get_output_training_data"
            if isinstance(historic_measurements, Iterable):
                X_train = []
                y_train = []
                for hm in historic_measurements:
                    # don't scale for single dataset, scale for all of them
                    
                    # X, y = self._get_training_data(hm, scaler, feat_type, tid, scale=False)
                    hm = hm.gather_every(self.n_prediction_interval)
                    X, y = self._get_training_data(hm, self.scaler[output], feat_type, tid, scale=False)
                    X_train.append(X)
                    y_train.append(y)
                
                X_train = np.vstack(X_train)
                y_train = np.concatenate(y_train)
                X_train = self.scaler[output].fit_transform(X_train)
                input_turbine_indices = self.cluster_turbines[self.tid2idx_mapping[tid]]
                output_idx = input_turbine_indices.index(self.tid2idx_mapping[tid])
                y_train = (y_train * self.scaler[output].scale_[output_idx]) + self.scaler[output].min_[output_idx]
                
            else:
                X_train, y_train = self._get_training_data(historic_measurements, self.scaler[output], feat_type, tid, scale=True)
            
            training_data_shape = (X_train.shape[0], X_train.shape[1] + 1)
            fp = np.memmap(Xy_path, dtype="float32", 
                           mode="w+", shape=training_data_shape)
            # self.training_data_shape[output] = (X_train.shape[0], X_train.shape[1] + 1)
            # self.training_data_loaded[output] = True
            
            np.save(Xy_path.replace(".dat", "_shape.npy"), training_data_shape)
            fp[:, :-1] = X_train
            fp[:, -1] = y_train
            fp.flush()
            logging.info(f"Saved training data to {Xy_path}")
        else:
            assert os.path.exists(Xy_path), "Must run prepare_training_data before tuning"
            training_data_shape = tuple(np.load(Xy_path.replace(".dat", "_shape.npy")))
            fp = np.memmap(Xy_path, dtype="float32", 
                           mode="r", shape=training_data_shape)
            X_train = fp[:, :-1]
            y_train = fp[:, -1]
               
        del fp
        return X_train, y_train
    
    def set_tuned_params(self, backend, study_name_root, storage_dir):
        """_summary_

        Args:
            backend (_type_): journal, sqlite, or mysql
            study_name_root (_type_): _description_
            storage_dir (FilePath): required for sqlite or journal storage

        Raises:
            Exception: _description_
            Exception: _description_
        """
        if len(self.outputs) > 1:
            for output in self.outputs:
                storage = self.get_storage(backend=backend, study_name=f"{study_name_root}_{output}", storage_dir=storage_dir)
                try:
                    study_id = storage.get_study_id_from_name(f"{study_name_root}_{output}")
                except KeyError:
                    raise KeyError(f"Optuna study {study_name_root}_{output} not found. Please run tune_hyperparameters_multi for all outputs first.")
                # self.model[output].set_params(**storage.get_best_trial(study_id).params)
                # storage.get_all_studies()[0]._study_id
                self.model[output] = self.create_model(**storage.get_best_trial(study_id).params)
        else:
            storage = self.get_storage(use_rdb=backend, study_name=f"{study_name_root}")
            try:
                study_id = storage.get_study_id_from_name(f"{study_name_root}")
            except KeyError:
                raise KeyError(f"Optuna study {study_name_root} not found. Please run tune_hyperparameters_multi for all outputs first.")
            self.model = self.create_model(**storage.get_best_trial(study_id).params)
   
    def predict_sample(self, historic_measurements: Union[pd.DataFrame, pl.DataFrame], n_samples: int):
        """_summary_
        Predict a given number of samples for each time step in the horizon
        Args:
            n_samples (int): _description_
        """
        raise NotImplementedError()

    def predict_point(self, historic_measurements: Union[pd.DataFrame, pl.DataFrame]):
        """_summary_
        Make a point prediction (e.g. the mean prediction) for each time step in the horizon
        """
        raise NotImplementedError()

    def predict_distr(self, historic_measurements: Union[pd.DataFrame, pl.DataFrame], current_time):
        """_summary_
        Generate the parameters of the forecasted distribution
        """
        raise NotImplementedError()

    def get_pred_interval(self, current_time):
        return pl.datetime_range(start=current_time, end=current_time + self.prediction_timedelta, interval=self.measurements_timedelta, eager=True, closed="right").rename("time")

    @staticmethod
    def compute_score(forecast_wf, true_wf, metric, feature_types, probabilistic=False, turbine_ids="all", plot=False, label=None, fig_dir="./"):
        if turbine_ids != "all":
            forecast_wf = forecast_wf.filter(pl.col("turbine_id").is_in(turbine_ids))
            true_wf = true_wf.filter(pl.col("turbine_id").is_in(turbine_ids))
        else:
            turbine_ids = sorted(true_wf.select(pl.col("turbine_id").unique()).to_numpy().flatten(),
                                 key=lambda tid: re.search("\\d+", tid).group(0))
        
        forecast_wf = forecast_wf.select("time", "turbine_id", "feature", "value", "data_type")\
                                 .filter(pl.col("feature").is_in(feature_types))\
                                 .sort("turbine_id", "feature")
                                 
        # first_timestamp = forecast_wf.select(pl.col("time").first()).item()
        # last_timestamp = forecast_wf.select(pl.col("time").last()).item()
        # .filter(pl.col("time").is_between(first_timestamp, 
        #                                                    last_timestamp,
        #                                                    closed="both"))\
        true_wf = true_wf.select("time", "turbine_id", "feature", "value", "data_type")\
                         .filter(pl.col("time").is_in(forecast_wf.select(pl.col("time")))) \
                         .filter(pl.col("feature").is_in(feature_types))\
                         .sort("turbine_id", "feature")
        
        metrics = {"feature": [], "score": [], "turbine_id": []}
        for feat_type in feature_types:
            for tid in turbine_ids:
                score = metric(y_true=true_wf.filter((pl.col("feature") == feat_type) & (pl.col("turbine_id") == tid)).select("value").to_numpy(),
                       y_pred=forecast_wf.filter((pl.col("feature") == feat_type) & (pl.col("turbine_id") == tid)).select("value").to_numpy())
                metrics["feature"].append(feat_type)
                metrics["turbine_id"].append(tid)
                metrics["score"].append(score)
        
        metrics = pl.DataFrame(data=metrics)
        
        if plot:
            fig, ax = plt.subplots(1, 1)
            # for f, feat_type in enumerate(feature_types):
            sns.barplot(data=metrics, ax=ax, y="score", x="feature", hue="turbine_id")
            for bars in ax.containers:
                ax.bar_label(bars, fmt="%.3f")
            plt.tight_layout()
            fig.savefig(os.path.join(fig_dir, f'scores{label}.png'))
            
        return metrics
        
    @staticmethod
    def plot_forecast(forecast_wf, true_wf, splits=None, feature_types=None, feature_labels=None, prediction_type="point", per_turbine_target=False, turbine_ids="all", label="", fig_dir="./"):
        if isinstance(forecast_wf, pd.DataFrame):
            forecast_wf = pl.DataFrame(forecast_wf)
            
        if isinstance(true_wf, pd.DataFrame):
            true_wf = pl.DataFrame(true_wf)
        
        if feature_types is None:
            feature_types = ["ws_horz", "ws_vert"]
            feature_labels = ["Horizontal Wind Speed (m/s)", "Vertical Wind Speed (m/s)"]
        
        fig, axs = plt.subplots(1, len(feature_types), sharex=True)
        
        if splits is not None and "split" in forecast_wf.collect_schema().names():
            forecast_wf = forecast_wf.filter(pl.col("split").is_in(splits))
            true_wf = true_wf.filter(pl.col("split").is_in(splits))
        
        if turbine_ids != "all":
            forecast_wf = forecast_wf.filter(pl.col("turbine_id").is_in(turbine_ids))
            true_wf = true_wf.filter(pl.col("turbine_id").is_in(turbine_ids))
        
        for f, feat in enumerate(feature_types):
            sns.lineplot(data=true_wf.filter(
                            (pl.col("feature") == feat) & (pl.col("time").is_between(forecast_wf.select(pl.col("time").min()).item(), forecast_wf.select(pl.col("time").max()).item(), closed="both"))), 
                                 x="time", y="value", ax=axs[f], style="data_type", hue="turbine_id")
            
            # df = pl.concat([true_wf.filter(
            #                 (pl.col("feature") == feat) & (pl.col("time").is_between(forecast_wf.select(pl.col("time").min()).item(), forecast_wf.select(pl.col("time").max()).item(), closed="both"))), 
            #                 forecast_wf.filter((pl.col("feature") == f"loc_{feat}"))], 
            #       how="diagonal_relaxed")
            
            # ax = sns.lineplot(data=true_wf.filter((pl.col("feature") == feat) 
            #                                       & (pl.col("time").is_between(forecast_wf.select(pl.col("time").min()).item(), forecast_wf.select(pl.col("time").max()).item(), closed="both"))), 
            #                   x="time", y="value", hue="turbine_id", linestyle="solid", ax=axs[f])
            if prediction_type == "distribution":
                if per_turbine_target:
                    # TODO test, wtf does this mean
                    sns.lineplot(data=forecast_wf.filter((pl.col("feature") == f"loc_{feat}")), 
                                 x="time", y="value", ax=axs[f], style="data_type", dashes=[[4, 4]], marker="o")
                    
                    axs[f].fill_between(
                        forecast_wf.select("time"), 
                        forecast_wf.filter((pl.col("feature") == f"loc_{feat}")) - forecast_wf.filter((pl.col("feature") == f"sd_{feat}")), 
                        forecast_wf.filter((pl.col("feature") == f"loc_{feat}")) + forecast_wf.filter((pl.col("feature") == f"sd_{feat}")), 
                        alpha=0.2, 
                    )
                else:
                    sns.lineplot(data=forecast_wf.filter(pl.col("feature") == f"loc_{feat}"), 
                                 x="time", y="value", hue="turbine_id", style="data_type", ax=axs[f], dashes=[[4, 4]], marker="o")
                    
                    for t, tid in enumerate(forecast_wf["turbine_id"].unique(maintain_order=True)):
                        # color = loc_ax.get_lines()[t].get_color()
                        tid_df = forecast_wf.filter((pl.col("feature").str.ends_with(feat)) & (pl.col("turbine_id") == tid))
                        color = sns.color_palette()[t]
                        axs[f].fill_between(
                            tid_df.filter(pl.col("feature") == f"loc_{feat}").select("time").to_numpy().flatten(), 
                            (tid_df.filter(pl.col("feature") == f"loc_{feat}").select(pl.col("value")) 
                             - tid_df.filter(pl.col("feature") == f"sd_{feat}").select(pl.col("value"))).to_numpy().flatten(), 
                            (tid_df.filter(pl.col("feature") == f"loc_{feat}").select(pl.col("value")) 
                             + tid_df.filter(pl.col("feature") == f"sd_{feat}").select(pl.col("value"))).to_numpy().flatten(), 
                        alpha=0.2, 
                    )
            elif prediction_type == "point":
                sns.lineplot(data=forecast_wf.filter(pl.col("feature") == feat), x="time", y="value", hue="turbine_id", style="data_type", dashes=[[4, 4]], marker="o", ax=axs[f])
            elif prediction_type == "sample":
                pass # TODO 
                print("hi")
            
            x_start = true_wf.filter((pl.col("time") <= pl.lit(forecast_wf.select(pl.col("time").min()).item()))).select(pl.col("time").last()).item()
            x_end = forecast_wf.select(pl.col("time").max()).item()
            axs[f].set(xlabel="Time (min)", ylabel="Wind Speed (m/s)", 
                       xlim=(x_start, x_end), title=feature_labels[f])
            
            x1_delta = timedelta(seconds=int(forecast_wf.select(pl.col("time").diff().slice(1,1)).item().total_seconds()))
            x2_delta = timedelta(minutes=15)
            x_time_vals = [x_start + i * x2_delta for i in range(1+int((x_end - x_start) / x2_delta))]
            # forecast_wf.filter(pl.col("feature") == feat).select("time").to_pandas().values.flatten()
            # n_skips = int(timedelta(minutes=15) / x_delta)
            # x_time_vals = x_time_vals[::n_skips]
            # n_skips = int(len(x_time_vals) // 10)
            # x_time_vals = x_time_vals[::n_skips]
            xtick_labels = [int((x - x_start) / x1_delta) for x in x_time_vals]
            # xticks = xticks.astype("timedelta64[s]") / x_delta
            axs[f].set_xticks(x_time_vals)
            axs[f].set_xticklabels(xtick_labels)
            axs[f].set_ylabel("")
        
        axs[0].legend([], [], frameon=False)
        h, l = axs[-1].get_legend_handles_labels()
        labels_1 = ["True", "Forecast"] # removing data type
        labels_2 = ["turbine_id"] + sorted(list(forecast_wf.select(pl.col("turbine_id").unique()).to_numpy().flatten()))
<<<<<<< HEAD
        handles_1 = WindForecast.new_method(h, l, labels_1)
=======
        labels_1 = [label for label in labels_1 if label in l]
        labels_2 = [label for label in labels_2 if label in l]
        handles_1 = [h[l.index(label)] for label in labels_1]
>>>>>>> b050aa07
        handles_2 = [h[l.index(label)] for label in labels_2]
        leg1 = plt.legend(handles_1, labels_1, frameon=False)
        
        include_turbine_legend = False
        if include_turbine_legend:
            leg2 = plt.legend(handles_2, labels_2, loc='upper left', bbox_to_anchor=(1.01, 1), frameon=False)
            axs[-1].add_artist(leg1)
        # axs[-].set(xlabel="Time [s]", ylabel="Wind Speed [m/s]", xlim=(forecast_wf.select(pl.col("time").min()).item()], forecast_wf.select(pl.col("time").max()).item()))
        plt.tight_layout()
        fig.savefig(os.path.join(fig_dir, f'forecast_ts{label}.png'))

    # @staticmethod
    # def new_method(h, l, labels_1):
    #     l = list(map(str, l))  # Convert all to string
    #     labels_1 = list(map(str, labels_1))  # Convert all to string
    
    #     # Filter out invalid labels (those not in l)
    #     valid_labels = [label for label in labels_1 if label in l]

    #     if not valid_labels:
    #         raise ValueError(f"None of the labels in labels_1 exist in l. Invalid labels: {labels_1}")
        
    #     handles_1 = [h[l.index(label)] for label in valid_labels]
    #     return handles_1

    @staticmethod
    def new_method(h, l, labels_1):
        l = list(map(str, l))  # Convert all to string
        labels_1 = list(map(str, labels_1))  # Convert all to string
    
        # Filter out invalid labels (those not in l)
        valid_labels = [label for label in labels_1 if label in l]

        if not valid_labels:
            raise ValueError(f"None of the labels in labels_1 exist in l. Invalid labels: {labels_1}")
        
        handles_1 = [h[l.index(label)] for label in valid_labels]
        return handles_1

    @staticmethod
    def plot_turbine_data(long_df, fig_dir, label=""):
        fig_ts, ax_ts = plt.subplots(2, 2, sharex=True)  # len(case_list), 5)
        # fig_ts.set_size_inches(12, 6)
        if hasattr(ax_ts, '__len__'):
            ax_ts = ax_ts.flatten()
        else:
            ax_ts = [ax_ts]
        
        for cg in long_df.select(pl.col("continuity_group")).unique().to_numpy().flatten(): 
            sns.lineplot(data=long_df.filter(pl.col("continuity_group") == cg), hue="turbine_id", x="time", y="ws_horz", ax=ax_ts[0])
            sns.lineplot(data=long_df.filter(pl.col("continuity_group") == cg), hue="turbine_id", x="time", y="ws_vert", ax=ax_ts[1])
            sns.lineplot(data=long_df.filter(pl.col("continuity_group") == cg), hue="turbine_id", x="time", y="nd_cos", ax=ax_ts[2])
            sns.lineplot(data=long_df.filter(pl.col("continuity_group") == cg), hue="turbine_id", x="time", y="nd_sin", ax=ax_ts[3])

        ax_ts[0].set(title='Downwind Freestream Wind Speed, U [m/s]', ylabel="")
        ax_ts[1].set(title='Crosswind Freestream Wind Speed, V [m/s]', ylabel="")
        ax_ts[2].set(title='Nacelle Direction Cosine [-]', ylabel="")
        ax_ts[3].set(title='Nacelle Direction Sine [-]', ylabel="")

        # handles, labels, kwargs = mlegend._parse_legend_args([ax_ts[0]], ncol=2, title="Wind Seed")
        # ax_ts[0].legend_ = mlegend.Legend(ax_ts[0], handles, labels, **kwargs)
        # ax_ts[0].legend_.set_ncols(2)
        for i in range(0, len(ax_ts)):
            ax_ts[i].legend([], [], frameon=False)
        
        # time = long_df.select("time").to_numpy().flatten()
        # for i in range(len(ax_ts) - 2, len(ax_ts)):
        #     ax_ts[i].set(xticks=time[0:-1:int(60 * 12 // (time[1] - time[0]))], xlabel='Time [s]')
            # xlim=(time.iloc[0], 3600.0)) 
        
        plt.tight_layout()
        fig_ts.savefig(os.path.join(fig_dir, f'wind_field_ts{label}.png'))
    

@dataclass
class PerfectForecast(WindForecast):
    """Perfect wind speed component forecasting that assumes exact knowledge of future wind speeds."""
    
    col_mapping: Optional[dict] = None
    
    def predict_point(self, historic_measurements: Union[pl.DataFrame, pd.DataFrame], current_time):
        """_summary_
        Make a point prediction (e.g. the mean prediction) for each time step in the horizon
        """
        
        if isinstance(self.true_wind_field, pl.DataFrame):
            sub_df = self.true_wind_field.rename(self.col_mapping) if self.col_mapping else self.true_wind_field
            sub_df = sub_df.filter(pl.col("time").is_between(current_time, current_time + self.prediction_timedelta, closed="right"))
            assert sub_df.select(pl.len()).item() == int(self.prediction_timedelta / self.measurements_timedelta)
        elif isinstance(self.true_wind_field, pd.DataFrame):
            sub_df = self.true_wind_field.rename(columns=self.col_mapping) if self.col_mapping else self.true_wind_field
            sub_df = sub_df.loc[(sub_df["time"] >= current_time) & (sub_df["time"] < (current_time + self.prediction_timedelta)), :].reset_index(drop=True)
            assert len(sub_df.index) == int(self.prediction_timedelta / self.measurements_timedelta)
        return sub_df

@dataclass
class PersistenceForecast(WindForecast):
    """ Wind speed component forecasting using persistence model that assumes future values equal current value. """
    
    # def read_measurements(self):
    #     pass
    
    def predict_point(self, historic_measurements: Union[pl.DataFrame, pd.DataFrame], current_time):
        # TODO check not including current time
        pred_slice = self.get_pred_interval(current_time)
        
        if isinstance(historic_measurements, pd.DataFrame):
            historic_measurements = pl.DataFrame(historic_measurements)
            return_pl = False
        else:
            return_pl = True
         
        assert historic_measurements.select((pl.col("time") == current_time).any()).item()
        last_measurement = historic_measurements.filter(pl.col("time") == current_time)
        pred = {k: [v[0]] * len(pred_slice) for k, v in last_measurement.to_dict().items() if k != "time"}
        
        pred =  pl.concat([pred_slice.to_frame(), pl.DataFrame(pred)], how="horizontal")
        if return_pl:
            return pred
        else:
            return pred.to_pandas()
        # return pl.concat([pl.DataFrame({"time": pred_slice}), 
        #               last_measurement.select(pl.exclude("time").repeat_by(len(pred_slice)).explode())], 
        #              how="horizontal")
        
             
@dataclass
class PreviewForecast(WindForecast):
    """
    Reads wind speed components from upstream turbines, and computes time of arrival based on taylor's frozen wake hypothesis.
    """
    
    def __post_init__(self):
        super().__post_init__()
        self.n_turbines = self.fmodel.n_turbines
        self.measurement_layout = np.vstack([self.fmodel.layout_x, self.fmodel.layout_y]).T
        
    def predict_point(self, historic_measurements: Union[pd.DataFrame, pl.DataFrame], current_time):
        # TODO check not including current time
        pred_slice = self.get_pred_interval(current_time)
        pred_slice = pred_slice[-1:] # pred_slice.filter(pred_slice == current_time + self.prediction_timedelta)
        outputs = self._get_ws_cols(historic_measurements)
        
        # multivariate with state matrix containing all horizontal and vertical wind speed measurements
        if isinstance(historic_measurements, pd.DataFrame):
            historic_measurements = pl.DataFrame(historic_measurements)
            return_pl = False
        else:
            return_pl = True
        
        new_measurements = historic_measurements.slice(-1, 1)
        
        pred = self.full_farm_directional_weighted_average(new_measurements)
        
        # self.last_measurement_time = historic_measurements.select(pl.col("time").last()).item()
        
        pred = {output: pred[:, o] for o, output in enumerate(outputs)}
        pred = pl.DataFrame({"time": pred_slice}).with_columns(**pred)
        
        if return_pl:
            return pred
        else:
            return pred.to_pandas()
    
    
    def full_farm_directional_weighted_average(
        self,
        new_measurements: Union[pd.DataFrame, pl.DataFrame]
        # data_in,
        # wind_speeds,
        # wind_directions,
        # shift_distance,
        # is_circular=False,
        # is_bearing=False,
    ):
        """_summary_
        QUESTION
        Args:
            data_in (pd.DataFrame): num_columns = n_turbines, and indices corresponding to time
            measurement_layout (np.ndarray): 0th dim = n_turbines, 1st dim = x,y coords
            wind_directions (np.ndarray): array of wind direction estimations for each turbine
            shift_distance (float): distance from turbine at which to estimate wind direction

        Returns:
            _type_: _description_
        """

        # nTurbs = len(data_in.columns)
        turbine_list = np.arange(0, self.n_turbines)

        # the turbines to consider in the spatial filtering for the estimation of the wind direction at each turbine
        cluster_turbines = {i: turbine_list for i in range(self.n_turbines)}

        # if is_bearing:  # Convert to RH CCW angle
        #     wd_mean = PreviewForecast.bearing2angle(wd_mean)
        #     data_in = data_in.applymap(PreviewForecast.bearing2angle)
        # re.search("(?<=ws_horz_)\\d+", "ws_horz_1")
        turbine_ids = sorted(set(re.search("(?<=\\w_)\\d+$", col).group(0) for col in new_measurements.select(cs.starts_with("ws_")).columns), key=lambda tid: int(re.search("\\d+", tid).group(0)))
        ws_horz = new_measurements.select(cs.starts_with("ws_horz_"))\
                                  .rename(lambda old_col: re.search("(?<=\\w_)\\d+$", old_col).group(0))
        ws_vert = new_measurements.select(cs.starts_with("ws_vert_"))\
                                  .rename(lambda old_col: re.search("(?<=\\w_)\\d+$", old_col).group(0))
        
        wm = new_measurements.select(**{tid: ((pl.col(f"ws_horz_{tid}")**2 + pl.col(f"ws_vert_{tid}")**2).sqrt()) for tid in turbine_ids})
        wd = new_measurements.select(**{tid: 180.0 + (pl.arctan2(pl.col(f"ws_horz_{tid}"), pl.col(f"ws_vert_{tid}")).degrees()) for tid in turbine_ids})
        
        ws_inputs = np.dstack([ws_horz.select(turbine_ids).to_numpy(), ws_vert.select(turbine_ids).to_numpy()])
        
        farm_wind_direction = wd.select(pl.mean_horizontal(pl.all())).to_numpy().flatten()
        weights = self.neighbor_weights_directional_gaussian(cluster_turbines=cluster_turbines, farm_wind_direction=farm_wind_direction, wind_speeds=wm.to_numpy() ) #, shift_distance)
        
        pred = np.zeros_like(ws_inputs)
         
        for tid in range(self.n_turbines):
            idx = cluster_turbines[tid]
            pred[:, tid, :] = np.einsum("ntd,nt->nd", ws_inputs[:, idx, :], weights[tid])
        
        return pred.T.reshape((2*self.n_turbines, -1)).T 

    def neighbor_weights_directional_gaussian(
        self, cluster_turbines, farm_wind_direction, wind_speeds, #shift_distance=0
    ):
        """
        wd_mean should be in radians, CCW
        mu = 0: no preview
        sigma = None: will default to using the standard deviation of turbine distances.
        """

        weights = dict()
        # n_turbines = np.shape(measurement_layout)[0]
        farm_wind_direction = np.deg2rad(farm_wind_direction) 
        for i in range(self.n_turbines):
            idx = cluster_turbines[i]
            cluster_layout = self.measurement_layout[idx, :]
            shift_distance = self.prediction_timedelta.total_seconds() * wind_speeds[:, i]
            
            # dimensions (number of time steps, 2)
            # ws_horz = sin(pi + wd), ws_vert = cos(pi + wd)
            # -ws_horz = -sin(pi + wd), -ws_vert = -cos(pi + wd) = cos(pi + wd)
            # wds = np.deg2rad([45, 135, 225, 315])
            # opp_uvs = np.array([(1,1), (1, -1), (-1, -1), (-1, 1)]) * (1 / np.sqrt(2))
            # for wd, opp_uv in zip(wds, opp_uvs):
            #     print("computed og", -np.cos(np.pi + wd), np.sin(np.pi + wd))
            #     print("computed new", -np.sin(np.pi + wd), -np.cos(np.pi + wd))
            #     print("true", opp_uv[0], opp_uv[1], '\n')
            
            center_point = (self.measurement_layout[i, :] + np.array(
                [
                    -shift_distance * np.sin(np.pi + farm_wind_direction), # -cos=
                    -shift_distance * np.cos(np.pi + farm_wind_direction),
                ]
            ).T)

            # sigma defaults to using the standard deviation of turbine distances.
            covariance = np.var(
                np.linalg.norm(cluster_layout[np.newaxis, :, :] - center_point[:, np.newaxis, :], axis=2), axis=1
            )

            f = []
            for t in range(center_point.shape[0]):
                f.append(mvn.pdf(cluster_layout, mean=center_point[t, :], cov=covariance[t] * np.identity(2)))
            f = np.array(f)
            
            fsum = f.sum(axis=1)[:, np.newaxis]
            weights[i] = np.divide(f, fsum, out=np.zeros_like(f), where=(fsum!=0))
            
            if fsum == 0:
                logging.warning(f"The center point, determined by prediction_timedelta, is too far from turbine {i}'s clusters to have any nonzero weights, assuming persistance for turbine {i}.")
                weights[i][:, np.where(idx == i)[0]] = 1

        return weights

    @staticmethod
    def bearing2angle(bearing):
        """
        Convert bearing angle in degrees to CCW positive angle in radians.
        """
        return PreviewForecast.wrap_angle(np.pi / 180 * (90 - bearing), -np.pi, np.pi)
    
    @staticmethod
    def angle2bearing(angle):
        return PreviewForecast.wrap_angle(90 - 180 / np.pi * angle, 0.0, 360.0)

    @staticmethod
    def wrap_angle(x, low, high):
        """
        Wrap to x to interval [low, high)
        """
        x = float(x)
        step = high - low

        while x >= high:
            x = x - step
        while x < low:
            x = x + step

        return x

    @staticmethod
    def weighted_circular_mean3(x, weights):
        """
        Find weighted mean value of x after shifting all values to
        [low, high) (method 3).

        Inputs:
            x - data for mean (list, Series, or 1D array)
            weights - weights for mean (list, Series, or 1D array) (same
                    size as x)
        Outputs:
            (x_mean) - scalar circular mean of x
        """

        # Convert list, series to array
        if type(x) == np.ndarray:
            x = np.e ** (1j * x)
            complex_mean = list(x @ np.array(weights))
        else:
            x = np.array([np.e ** (1j * x[i]) for i in range(len(x))])
            complex_mean = x @ np.array(weights)

        return np.angle(complex_mean)
 

@dataclass
class GaussianForecast(WindForecast):
    """ Wind speed component forecasting using Gaussian parameterization. """
    
    # def read_measurements(self):
    #     pass
    
    def predict_sample(self, n_samples: int):
        pass

    def predict_point(self):
        pass

    def predict_distr(self):
        pass

@dataclass
class SVRForecast(WindForecast):
    """Wind speed component forecasting using Support Vector Regression."""
    multiprocessor: str = "cf"
    
    def __post_init__(self):
        super().__post_init__()
        
        self.n_prediction_interval = self.n_prediction
        self.prediction_interval = self.n_prediction_interval * self.measurements_timedelta
        self.n_neighboring_turbines = self.kwargs["n_neighboring_turbines"] 
        self.max_n_samples = self.kwargs["max_n_samples"] 

        self.scaler = defaultdict(SVRForecast.create_scaler)
        self.model = defaultdict(SVRForecast.create_model)
        
        self.n_turbines = self.fmodel.n_turbines
        self.measurement_layout = np.vstack([self.fmodel.layout_x, self.fmodel.layout_y]).T
        
        self.cluster_turbines = [sorted(np.arange(self.n_turbines), 
                    key=lambda t: np.linalg.norm(self.measurement_layout[tid, :] - self.measurement_layout[t, :]))[:self.n_neighboring_turbines]
                                 for tid in range(self.n_turbines)]
        
        # rescale this since SVR predicts a sample for every self.prediction_timedelta (not multistep)
        if (self.context_timedelta % self.prediction_timedelta).total_seconds() != 0:
            self.context_timedelta = ((self.context_timedelta // self.prediction_timedelta) + 1) * self.prediction_timedelta
            
        self.n_context = int(self.context_timedelta / self.prediction_timedelta)
        self.n_prediction = 1
        
        if self.max_n_samples is None:
            self.max_n_samples = (self.n_context + self.n_prediction) * 10
            
        if self.use_tuned_params and self.model_config is not None:
            try:
                self.set_tuned_params(backend=self.model_config["optuna"]["backend"], 
                                      study_name_root=self.model_config["optuna"]["study_name"], 
                                      storage_dir=self.model_config["optuna"]["storage_dir"])
            except KeyError as e:
                logging.warning(e)
    
    @staticmethod
    def create_scaler():
        return MinMaxScaler(feature_range=(-1, 1))
    
    @staticmethod
    def create_model(**kwargs):
        return SVR(**kwargs)
   
    def _get_training_data(self, training_measurements, scaler, feat_type, tid, scale):
        
        # self.cluster_turbines[self.tid2idx_mapping[tid]] gives the zero-indexed turbines indices that should be considered as inputs to this model
        # if we care about the output of turbine tid, we need to find at what index that is in the inputs, to formulate y_train
        input_turbine_indices = self.cluster_turbines[self.tid2idx_mapping[tid]] 
        output_idx = input_turbine_indices.index(self.tid2idx_mapping[tid])
        training_inputs = training_measurements.select([f"{feat_type}_{self.idx2tid_mapping[t]}" for t in input_turbine_indices]).to_numpy()
        
        if scale: 
            training_inputs = scaler.fit_transform(training_inputs)
            
        X_train = np.ascontiguousarray(np.vstack([
            training_inputs[i:i+self.n_context, :].flatten()
            for i in range(max(training_inputs.shape[0] - self.n_context, 1))
        ]))
        
        # X_train = np.ascontiguousarray(historic_measurements.iloc[:-self.context_timedelta][output])
        y_train = np.ascontiguousarray(training_inputs[self.n_context:, output_idx])
        
        assert X_train.shape[0] == y_train.shape[0]
        
        return X_train, y_train
    
    def get_params(self, trial):
         
        return {
            **{f"C_{output}": trial.suggest_float("C", 1e-6, 1e6, log=True) for output in self.outputs},
            **{f"epsilon_{output}": trial.suggest_float("epsilon", 1e-6, 1e-1, log=True) for output in self.outputs},
            **{f"gamma_{output}": trial.suggest_categorical("gamma", ["scale", "auto"]) for output in self.outputs}
        }
    

    def predict_sample(self, n_samples: int):
        pass

    def predict_point(self, historic_measurements: Union[pd.DataFrame, pl.DataFrame], current_time):
        # TODO LOW include yaw angles in inputs?
        # TODO check not including current time
        pred_slice = self.get_pred_interval(current_time)
        pred_slice = pred_slice[-1:] 
        outputs = self._get_ws_cols(historic_measurements)
        
        if isinstance(historic_measurements, pd.DataFrame):
            historic_measurements = pl.DataFrame(historic_measurements)
            return_pl = False
        else:
            return_pl = True

        # TODO same as gather_every n_prediction_interval?
        training_measurements = historic_measurements.filter(((current_time - pl.col("time")).mod(self.prediction_interval) == 0)) 
                                                            # & (pl.col("time") >= current_time - self.context_timedelta - self.prediction_timedelta))
        
        # if isinstance(historic_measurements, pl.DataFrame):
        #     context_expr = pl.col("time").is_between((current_time - self.context_timedelta), current_time, closed="right")
        #     assert historic_measurements.select(context_expr.sum()).item() == self.n_context
        # elif isinstance(historic_measurements, pd.DataFrame):
        #     context_expr = (historic_measurements["time"] > (current_time - self.context_timedelta)) & (historic_measurements["time"] <= current_time) 
        #     assert len(historic_measurements.loc[context_expr, :].index) == self.n_context
        #     historic_measurements = pl.DataFrame(historic_measurements)
        
        scale = (training_measurements.select(pl.len()).item() > 1)
        
        if training_measurements.select(pl.len()).item() >= self.n_context + self.n_prediction:
            training_measurements = training_measurements.tail(self.max_n_samples)
            # TODO HIGH CHECK
            pred = {}
            for output in outputs:
                feat_type = re.search(f"^\\w+(?=_{self.turbine_signature}$)", output).group()
                tid = re.search(f"(?<=_){self.turbine_signature}$", output).group()
                self.scaler[output], self.model[output], pred[output] = \
                    self._train_model(
                        # output_idx=self.cluster_turbines[int(tid)-1].index(int(tid) - 1), 
                        # training_inputs=training_measurements.select([f"{feat_type}_{t+1}" for t in self.cluster_turbines[int(tid)-1]]).to_numpy(),
                        training_measurements=training_measurements,
                        feat_type=feat_type,
                        tid=tid,
                        scaler=self.scaler[output],
                        model=self.model[output],
                        scale=scale
                    )
                
            # rescale back
            if scale:
                pred = {output: self._inverse_scale(pred, output).flatten() for output in outputs}
            else:
                pred = {output: pred[output][np.newaxis, :].flatten() for output in outputs}
            
            pred = pl.DataFrame({"time": pred_slice}).with_columns(**pred)
            
        else:
            # not enough data points to train SVR, assume persistance
            logging.info(f"Not enough data points at time {current_time} to train SVR, have {training_measurements.select(pl.len()).item()} but require {self.n_context + self.n_prediction}, assuming persistance instead.")
            pred = pl.concat([pred_slice.to_frame(), historic_measurements.slice(-1, 1).select(outputs)], how="horizontal")
            
        if return_pl: 
            return pred
        else:
            return pred.to_pandas()  
            
        # executor = ProcessPoolExecutor()
        
        # with executor as train_exec:
        #     # for output in historic_measurements.select(cs.starts_with("ws_horz") | cs.starts_with("ws_vert")).columns:
        #     futures = {output: train_exec.submit(self._train_model, 
        #                                          historic_measurements.select(pl.col(output)), 
        #                                          self.scaler[output],
        #                                          self.model[output])
        #                for output in outputs}
        #     res = {output: futures[output].result() for output in outputs}
        #     self.scaler = {output: res[output][0] for output in outputs}
        #     self.model = {output: res[output][1] for output in outputs}
            
    def _inverse_scale(self, pred, output):
        tid = re.search(f"(?<=_){self.turbine_signature}$", output).group()
        output_idx = self.cluster_turbines[self.tid2idx_mapping[tid]].index(self.tid2idx_mapping[tid]) 
        return (pred[output][np.newaxis, :] - self.scaler[output].min_[output_idx]) / self.scaler[output].scale_[output_idx]

    def _train_model(self, training_measurements, scaler, model, feat_type, tid, scale):
         
        X_train, y_train = self._get_training_data(training_measurements=training_measurements, scaler=scaler, feat_type=feat_type, tid=tid, scale=scale)
        model.fit(X_train, y_train)
        
        input_turbine_indices = self.cluster_turbines[self.tid2idx_mapping[tid]] 
        # output_idx = input_turbine_indices.index(self.tid2idx_mapping[tid]) 
        X_pred = np.ascontiguousarray(training_measurements.select([f"{feat_type}_{self.idx2tid_mapping[t]}" for t in input_turbine_indices]).to_numpy()[-self.n_context:, :].flatten()[np.newaxis, :])
        y_pred = model.predict(X_pred)
        
        # X_pred = np.ascontiguousarray(historic_measurements.iloc[-1][output])[:, np.newaxis]
        
        # for _ in range(self.n_prediction):
        #     y_pred = model.predict(X_pred)
        #     X_pred = np.hstack([X_pred[:, 1:], y_pred[:, np.newaxis]])
        #     # X_pred = np.ascontiguousarray(pred[output][-1])[:, np.newaxis]
        
        pred = y_pred[-self.n_prediction:] 
        
        return scaler, model, pred
    
    def predict_distr(self):
        pass

class KalmanFilterWrapper(KalmanFilter):
    def __init__(self, dim_x=1, dim_z=1, **kwargs): # TODO need this st cross validation will work in Optuna objective function, ideally clone could capture dim_x, dim_z automatically
        super().__init__(dim_x=dim_x, dim_z=dim_z)
    
    def fit(self, X, y):
        return self
    
    def predict(self, X=None, **predict_kwargs):
        if X is None:
            super().predict(**predict_kwargs)
        else:
            pred = []
            self.x = X[:1]
            # for s in range(X.shape[0]): # loop over samples
                # pred.append([])
            for i in range(X.shape[0]): # loop over history and update matrices
                z = X[i:i+1]
                super().predict()
                self.update(z)
                pred.append(self.x[0])
            return np.array(pred)
    

@dataclass
class KalmanFilterForecast(WindForecast):
    """Wind speed component forecasting using Kalman filtering."""
    # def read_measurements(self):
    #     pass
    
    def __post_init__(self):
        super().__post_init__()
        self.n_prediction_interval = self.n_prediction
        self.prediction_interval = self.n_prediction_interval * self.measurements_timedelta
        self.n_turbines = self.fmodel.n_turbines
        dim_x = dim_z = self.n_targets_per_turbine * self.n_turbines
        self.model = KalmanFilterForecast.create_model(
            dim_x=dim_x, 
            dim_z=dim_z,
            F=np.eye(dim_x), # identity matrix predicts x_t = x_t-1 + Q_t
            H=np.eye(dim_z) # identity matrix predicts x_t = x_t-1 + Q_t
        )
        self.scaler = KalmanFilterForecast.create_scaler()
        
        # store last context of w_t = x_t - x_(t-1) and v_t = z_t - H_t x_t
        self.historic_w = np.zeros((0, dim_x))
        self.historic_v = np.zeros((0, dim_z))
        self.historic_times = []
        
        self.initialized = False
        
        # equal to number of n_prediction intervals for the kalman filter
        self.n_context = int(self.context_timedelta / self.prediction_timedelta)
        assert self.n_context >= 2, "For KalmanFilterForecaster, context_timedelta must be at least 2 times prediction_timedelta, since prediction_timedelta is the time interval at which it makes new estimates"
         
    @staticmethod
    def create_scaler():
        return None
    
    @staticmethod
    def create_model(dim_x, dim_z, **kwargs):
        model = KalmanFilterWrapper(dim_x=dim_x, dim_z=dim_z)
        if "F" in kwargs:
            model.F = kwargs["F"]
        if "R" in kwargs:
            model.R = kwargs["R"]
        if "H" in kwargs:
            model.H = kwargs["H"]
        if "Q" in kwargs:
            model.Q = kwargs["Q"]
        return model
    
    def _get_training_data(self, historic_measurements, scaler):
        if scaler:
            historic_measurements = scaler.fit_transform(historic_measurements.to_numpy())
            
        X_train = historic_measurements[0:-self.n_context, 0]
        y_train = historic_measurements[self.n_context:, 0]
        
        return X_train, y_train
    
    def get_params(self, trial):
        return {
            # "n_prediction": np.array([[trial.suggest_float("n_prediction", 1e-3, 1e2, log=True)]]),
            # "R": np.array([[trial.suggest_float("R", 1e-3, 1e2, log=True)]]),
            # # "H": np.array([[trial.suggest_float("H", 1e-3, 1e2, log=True)]]),
            # "Q": np.array([[trial.suggest_float("Q", 1e-3, 1e2, log=True)]])
        }
    
    def predict_sample(self, n_samples: int):
        pass
        
    def _init_covariance(self, historic_noise: np.ndarray):
        return np.diag((1 / (self.n_context - 1)) * np.sum((historic_noise[-self.n_context:, :] - (1 / self.n_context) * historic_noise[-self.n_context:, :].sum(axis=0))**2, axis=0))
    
    def predict_point(self, historic_measurements: Union[pd.DataFrame, pl.DataFrame], current_time, return_var=False):
        # TODO check not including current time
        pred_slice = self.get_pred_interval(current_time)
        pred_slice = pred_slice[-1:] # pred_slice.filter(pred_slice == current_time + self.prediction_timedelta)
        outputs = self._get_ws_cols(historic_measurements)
        
        # multivariate with state matrix containing all horizontal and vertical wind speed measurements
        if isinstance(historic_measurements, pd.DataFrame):
            historic_measurements = pl.DataFrame(historic_measurements)
            return_pl = False
        else:
            return_pl = True
        
        # batch predict and update based on all measurements collected since last control execution
        if self.last_measurement_time is None:
            zs = historic_measurements.filter(pl.col("time") >= current_time)\
                                      .gather_every(n=self.n_prediction_interval)
        else:
            # collect all the measurments, prediction_timedelta apart, taken in the last n_controller time steps since predict_point was last called
            zs = historic_measurements.filter(pl.col("time") >= (self.last_measurement_time + self.prediction_interval))\
                                      .gather_every(n=self.n_prediction_interval)
            assert zs.select(pl.len()).item() == 0 or zs.select(pl.col("time").last()).item() == self.last_measurement_time + self.prediction_interval
        
        if zs.select(pl.len()).item() == 0:
            # forecaster is called every n_controller time steps
            # n_prediction time steps may not have passed since last controller step
            # in this case, no new measurements will be available, and we can return the last state estimate
            # logging.info(f"No new measurements  available for KalmanFilterForecaster at time {current_time}, waiting on time {(self.last_measurement_time + self.prediction_timedelta)} returning last estimated state.")
            self.last_pred = self.last_pred.with_columns(time=pred_slice)
            if return_var:
                self.last_var = self.last_var.with_columns(time=pred_slice)
        else:
            
            self.last_measurement_time = zs.select(pl.col("time").last()).item()
            measurement_times = zs.select(pl.col("time")).to_series() 
            zs = zs.select(outputs).to_numpy()
            
            logging.info(f"Adding {zs.shape[0]} new measurements to Kalman filter at time {current_time}.")
            
            # initialize state
            if not self.initialized:
                self.model.x = np.zeros_like(zs[0, :])
                self.model.P = np.eye(self.model.dim_x)
                Qs = [np.eye(self.model.dim_x)*1e-2 for j in range(zs.shape[0])]
                Rs = [np.eye(self.model.dim_z)*1e-2 for j in range(zs.shape[0])]
                self.initialized = True
            else:
                # update Qt and Rt based on previous value s of process and measurement noise
                len_w = self.historic_w.shape[0]
                len_v = self.historic_v.shape[0]
                Qs = [self._init_covariance(
                    historic_noise=self.historic_w[len_w - j - self.n_context:len_w - j, :]) for j in range(zs.shape[0]-1, -1, -1)]
                Rs = [self._init_covariance(
                    historic_noise=self.historic_v[len_v - j - self.n_context:len_v - j, :]) for j in range(zs.shape[0]-1, -1, -1)]
            
            init_x = self.model.x.copy()
            # use batch_filter to, on each controller sampling time
            # mean estimates from Kalman Filter
            means = np.zeros((zs.shape[0], self.model.dim_x)) # after update step
            means_p = np.zeros((zs.shape[0], self.model.dim_x)) # after predict step
            
            # state covariances from Kalman Filter
            covariances = np.zeros((zs.shape[0], self.model.dim_x, self.model.dim_x))
            covariances_p = np.zeros((zs.shape[0], self.model.dim_x, self.model.dim_x))
            
            # (means, covariances, means_p, covariances_p) = self.model.batch_filter(zs=z, Qs=Qt, Rs=Rt)
            # use single longer prediction time; by performing predict/update steps at time intervals == prediction_timedelta
            
            # for each measurement z at time step t, collected since the last controller step, 
            # predict the prior state x(t) for that time step based on the previous state x(t-1), 
            # and update the posterior estimate xhat(t) with the measurement
            # then the prediction is the persistance of that measurment into the future
            for i, z in enumerate(zs):
                self.model.predict(Q=Qs[i]) # outputs new prior/prediction
                means_p[i, :] = self.model.x
                covariances_p[i, :, :] = self.model.P

                self.model.update(z, R=Rs[i]) # outputs new posterior
                means[i, :] = self.model.x
                covariances[i, :, :] = self.model.P
            
            # in historic process (w) and measurment (v) noise, we only need to retain enough vectors to cover all of the measurements (spaced n_prediction apart) found in this interval of n_controller measurments, as well as the context length for each of those 
            # self.historic_times = (self.historic_times + list(measurement_times))[-int(np.ceil(self.n_controller / self.n_prediction)) - self.n_context:]
            self.historic_v = np.vstack([self.historic_v, np.atleast_2d(zs - np.matmul(means, self.model.H))])[-int(np.ceil(self.n_controller / self.n_prediction_interval)) - self.n_context:, :]
            means = np.vstack([init_x, means]) # concatenate initial guess of state on top to compute differences
            self.historic_w = np.vstack([self.historic_w, np.atleast_2d(means[1:, :] - np.matmul(means[:-1, :], self.model.F))])[-int(np.ceil(self.n_controller / self.n_prediction_interval)) - self.n_context:, :]
            
            x = means[-1, :]
            P = covariances[-1, :, :]
            
            x = np.dot(self.model.F, x) # predict step outputs new prior (in this case same, due to identity F)
            P = self.model._alpha_sq * np.dot(np.dot(self.model.F, P), self.model.F.T) + Qs[-1]
        
            pred = x 
            pred = {output: pred[o:o+1] for o, output in enumerate(outputs)}
            self.last_pred = pl.DataFrame({"time": pred_slice}).with_columns(**pred)
            
            if return_var:
                var = np.diag(P)
                var = {output: var[o:o+1] for o, output in enumerate(outputs)}
                self.last_var = pl.DataFrame({"time": pred_slice}).with_columns(**var)
                
        if return_var:
            if return_pl:
                return self.last_pred, self.last_var
            else:
                return self.last_pred.to_pandas(), self.last_var.to_pandas()
        else:
            if return_pl:
                return self.last_pred
            else:
                return self.last_pred.to_pandas()
        
    def predict_distr(self, historic_measurements: Union[pd.DataFrame, pl.DataFrame], current_time):
        if isinstance(historic_measurements, pd.DataFrame):
            historic_measurements = pl.DataFrame(historic_measurements)
            return_pl = False
        else:
            return_pl = True
        outputs = self._get_ws_cols(historic_measurements)
        pred, var = self.predict_point(historic_measurements, current_time, return_var=True)
        var = var.with_columns(**{output: pl.col(output).sqrt() for output in outputs})
        
        res = pred.rename({col: f"loc_{col}" for col in outputs}).join(var.rename({col: f"sd_{col}" for col in outputs}), on="time", how="inner")
        if return_pl:
            return res
        else:
            return res.to_pandas()
    
    def _train_model(self, historic_measurements, model):
        pred = []
        # batch predict and update based on all measurements collected since last control execution
        model.x = historic_measurements.slice(-1, 1).to_numpy().flatten()
        for i in range(historic_measurements.select(pl.len()).item()):
            z = historic_measurements.slice(i, 1).to_numpy().flatten()
            model.predict()
            model.update(z)
        
        z = historic_measurements.slice(-1, 1).to_numpy().flatten()
        for i in range(self.n_prediction):
            model.predict()
            model.update(z)
            z = model.x
            pred.append(z[0])
            
        return model, np.array(pred)


@dataclass
class MLForecast(WindForecast):
    """Wind speed component forecasting using machine learning models."""
    
    def __post_init__(self):
        super().__post_init__()
        self.n_prediction_interval = 1
        self.model_key = self.kwargs["model_key"]
        
        # assert isinstance(self.kwargs["estimator_class"], PyTorchLightningEstimator)
        # assert isinstance(self.kwargs["distr_output"], DistributionOutput)
        # assert isinstance(self.kwargs["lightning_module"], L.LightningModule)

        if self.use_tuned_params:
            try:
                logging.info("Getting tuned parameters")
                tuned_params = get_tuned_params(model=self.model_key,
                                                data_source=os.path.splitext(os.path.basename(self.model_config["dataset"]["data_path"]))[0], 
                                                backend=self.model_config["optuna"]["backend"], 
                                                storage_dir=self.model_config["optuna"]["storage_dir"])
                logging.info(f"Declaring estimator {self.model_key.capitalize()} with tuned parameters")
                self.model_config["dataset"].update({k: v for k, v in tuned_params.items() if k in self.model_config["dataset"]})
                self.model_config["model"][self.model_key].update({k: v for k, v in tuned_params.items() if k in self.model_config["model"][self.model_key]})
                self.model_config["trainer"].update({k: v for k, v in tuned_params.items() if k in self.model_config["trainer"]})
            except FileNotFoundError as e:
                logging.warning(e)
                logging.info(f"Declaring estimator {self.model_key.capitalize()} with default parameters")
        else:
            logging.info(f"Declaring estimator {self.model_key.capitalize()} with default parameters")
            
        self.model_prediction_timedelta = self.model_config["dataset"]["prediction_length"] \
            * pd.Timedelta(self.model_config["dataset"]["resample_freq"]).to_pytimedelta()
            
        assert self.model_prediction_timedelta >= self.prediction_timedelta, "model is tuned for shorter prediction timedelta!"
        # self.context_timedelta = self.model_config["dataset"]["context_length"] \
        #     * pd.Timedelta(self.model_config["dataset"]["resample_freq"]).to_pytimedelta()

        # NOTE if ml method is tuned for given context length, we use that context length for that model
        self.data_module = DataModule(data_path=self.model_config["dataset"]["data_path"], 
                                      n_splits=self.model_config["dataset"]["n_splits"],
                                      continuity_groups=None, 
                                      train_split=(1.0 - self.model_config["dataset"]["val_split"] - self.model_config["dataset"]["test_split"]),
                                      val_split=self.model_config["dataset"]["val_split"], 
                                      test_split=self.model_config["dataset"]["test_split"], 
                                      prediction_length=self.model_config["dataset"]["prediction_length"], 
                                      context_length=self.model_config["dataset"]["context_length"],
                                      target_prefixes=["ws_horz", "ws_vert"], 
                                      feat_dynamic_real_prefixes=["nd_cos", "nd_sin"],
                                      freq=self.model_config["dataset"]["resample_freq"], 
                                      target_suffixes=self.model_config["dataset"]["target_turbine_ids"],
                                      per_turbine_target=self.model_config["dataset"]["per_turbine_target"], dtype=None)
        self.data_module.get_dataset_info() 
        
        estimator_class = globals()[f"{self.model_key.capitalize()}Estimator"]
        lightning_module = globals()[f"{self.model_key.capitalize()}LightningModule"]
        distr_output = globals()[self.model_config["model"]["distr_output"]["class"]]
        
        estimator = estimator_class(
            freq=self.data_module.freq, 
            prediction_length=self.data_module.prediction_length,
            context_length=self.data_module.context_length,
            num_feat_dynamic_real=self.data_module.num_feat_dynamic_real, 
            num_feat_static_cat=self.data_module.num_feat_static_cat,
            cardinality=self.data_module.cardinality,
            num_feat_static_real=self.data_module.num_feat_static_real,
            input_size=self.data_module.num_target_vars,
            scaling=False,
            batch_size=self.model_config["dataset"].setdefault("batch_size", 128),
            num_batches_per_epoch=self.model_config["trainer"].setdefault("limit_train_batches", 50), # TODO set this to be arbitrarily high st limit train_batches dominates
            train_sampler=ExpectedNumInstanceSampler(num_instances=1.0, min_past=self.data_module.context_length, min_future=self.data_module.prediction_length), # TODO should be context_len + max(seq_len) to avoid padding..
            validation_sampler=ValidationSplitSampler(min_past=self.data_module.context_length, min_future=self.data_module.prediction_length),
            time_features=[second_of_minute, minute_of_hour, hour_of_day, day_of_year],
            distr_output=distr_output(dim=self.data_module.num_target_vars, **self.model_config["model"]["distr_output"]["kwargs"]),
            trainer_kwargs=self.model_config["trainer"],
            **self.model_config["model"][self.model_key]
        )
        self.data_module.freq = pd.Timedelta(self.data_module.freq).to_pytimedelta()
        self.normalization_consts = pd.read_csv(self.model_config["dataset"]["normalization_consts_path"], index_col=None)
        
        metric = "val_loss_epoch"
        mode = "min"
        # log_dir = os.path.join(self.model_config["trainer"]["default_root_dir"], "lightning_logs")
        checkpoint_path = get_checkpoint(checkpoint=self.kwargs["model_checkpoint"], metric=metric, mode=mode, log_dir=self.model_config["trainer"]["default_root_dir"])
        logging.info("Found pretrained model, loading...")
        model = lightning_module.load_from_checkpoint(checkpoint_path)
        transformation = estimator.create_transformation(use_lazyframe=False)
        
        self.distr_predictor = estimator.create_predictor(transformation, model, 
                                                          forecast_generator=DistributionForecastGenerator(estimator.distr_output))
        self.sample_predictor = estimator.create_predictor(transformation, model, 
                                                           forecast_generator=SampleForecastGenerator())
        
        # normalize data to -1, 1 using saved normalization consts
        norm_min_cols = [col for col in self.normalization_consts if "_min" in col]
        norm_max_cols = [col for col in self.normalization_consts if "_max" in col]
        data_min = self.normalization_consts[norm_min_cols].values.flatten()
        data_max = self.normalization_consts[norm_max_cols].values.flatten()
        self.norm_min_cols = [col.replace("_min", "") for col in norm_min_cols]
        self.norm_max_cols = [col.replace("_max", "") for col in norm_max_cols]
        feature_range = (-1, 1)
        self.norm_scale = ((feature_range[1] - feature_range[0]) / (data_max - data_min))
        self.norm_min = feature_range[0] - (data_min * self.norm_scale)
    
    # def read_measurements(self):
    #     pass
    
    def _generate_test_data(self, historic_measurements: pl.DataFrame):
        # resample data to frequency model was trained on
            
        if self.data_module.freq != self.measurements_timedelta:
            if self.measurements_timedelta < self.data_module.freq:
                historic_measurements = historic_measurements.with_columns(
                    time=pl.col("time").dt.round(self.data_module.freq)
                    + pl.duration(seconds=historic_measurements.select(pl.col("time").last().dt.second() % self.data_module.freq.seconds).item()))\
                    .group_by("time").agg(cs.numeric().mean()).sort("time")
            else:
                historic_measurements = historic_measurements.upsample(time_column="time", every=self.data_module.freq).fill_null(strategy="forward")
        
        historic_measurements = historic_measurements.with_columns(cs.numeric().cast(pl.Float32))
        # test_data must be iterable where each item generated is a dict with keys start, target, item_id, and feat_dynamic_real
        # this should include measurements at all turbines
        # repeats last value of feat_dynamic_reals (ie. nd_cos, nd_sin) for future_prediction TODO change this for MPC
        if self.data_module.per_turbine_target:
            test_data = (
                {
                    "item_id": f"TURBINE{turbine_id}",
                    "start": pd.Period(historic_measurements.select(pl.col("time").first()).item(), freq=self.data_module.freq), 
                    "target": historic_measurements.select(self.data_module.target_cols).to_numpy().T, 
                    "feat_dynamic_real": pl.concat([
                        historic_measurements.select(self.data_module.feat_dynamic_real_cols),
                        historic_measurements.select([pl.col(col).last().repeat_by(int(self.model_prediction_timedelta / self.data_module.freq)).explode() 
                                                      for col in self.data_module.feat_dynamic_real_cols])], how="vertical")
                } for turbine_id in self.data_module.target_suffixes)
        else:
            test_data = [{
                "start": pd.Period(historic_measurements.select(pl.col("time").first()).item(), freq=self.data_module.freq), 
                    "target": historic_measurements.select(self.data_module.target_cols).to_numpy().T, 
                    "feat_dynamic_real": pl.concat([
                        historic_measurements.select(self.data_module.feat_dynamic_real_cols),
                        historic_measurements.select([pl.col(col).last().repeat_by(int(self.model_prediction_timedelta / self.data_module.freq)).explode() 
                                                      for col in self.data_module.feat_dynamic_real_cols])], how="vertical").to_numpy().T
            }]
        return test_data
    
    def predict_sample(self, historic_measurements: Union[pd.DataFrame, pl.DataFrame], current_time, n_samples: int):
        if isinstance(historic_measurements, pd.DataFrame):
            historic_measurements = pl.DataFrame(historic_measurements)
            return_pl = False
        else:
            return_pl = True
            
        # normalize historic measurements
        historic_measurements = historic_measurements.with_columns([(cs.starts_with(col) * self.norm_scale[c]) 
                                                    + self.norm_min[c] 
                                                    for c, col in enumerate(self.norm_min_cols)])
        test_data = self._generate_test_data(historic_measurements)
            
        pred = self.sample_predictor.predict(test_data, num_samples=n_samples, output_distr_params=False)
        
        if self.data_module.per_turbine_target:
            # TODO test
            pred_df = pl.concat([pl.DataFrame(
                data={
                    **{"time": np.tile(pred.index.to_timestamp(), (n_samples,)),
                        "sample": np.repeat(np.arange(n_samples), (turbine_pred.prediction_length,))},
                    **{col: turbine_pred.samples[:, :, c].flatten() for c, col in enumerate(self.data_module.target_cols)}
                }
            ).rename(columns={output_type: f"{output_type}_{self.data_module.static_features.iloc[t]['turbine_id']}" 
                              for output_type in self.data_module.target_cols}).sort_values(["sample", "time"]) for t, turbine_pred in enumerate(pred)], how="horizontal")
        else:
            pred = next(pred)
            # pred_turbine_id = pd.Categorical([col.split("_")[-1] for col in col_names for t in range(pred.prediction_length)])
            pred_df = pl.DataFrame(
                data={
                    # "turbine_id": pred_turbine_id,
                    **{"time": np.tile(pred.index.to_timestamp(), (n_samples,)),
                       "sample": np.repeat(np.arange(n_samples), (pred.prediction_length,))},
                    **{col: pred.samples[:, :, c].flatten() for c, col in enumerate(self.data_module.target_cols)}
                }
            ).sort(by=["sample", "time"])
        
        # denormalize data 
        pred_df = pred_df.with_columns([(cs.starts_with(col) - self.norm_min[c]) 
                                                    / self.norm_scale[c] 
                                                    for c, col in enumerate(self.norm_min_cols)])
        pred_df = pred_df.filter(pl.col("time") <= (current_time + self.prediction_timedelta))
        # check if the data that trained the model differs from the frequency of historic_measurments
        if self.data_module.freq != self.measurements_timedelta:
            # resample historic measurements to historic_measurements frequency and return as pandas dataframe
            if self.measurements_timedelta > self.data_module.freq:
                pred_df = pred_df.with_columns(time=pl.col("time").dt.round(self.measurements_timedelta)
                                               + pl.duration(seconds=pred_df.select(pl.col("time").last().dt.second() % self.data_module.freq.seconds).item()))\
                                                              .group_by("time").agg(cs.numeric().mean()).sort("time")
            else:
                pred_df = pred_df.upsample(time_column="time", every=self.measurements_timedelta).fill_null(strategy="forward")
        
        if return_pl: 
            return pred_df
        else:
            return pred_df.to_pandas()

    def predict_point(self, historic_measurements: Union[pd.DataFrame, pl.DataFrame], current_time): 
        # TODO check not including current time
        if isinstance(historic_measurements, pd.DataFrame):
            historic_measurements = pl.DataFrame(historic_measurements)
            return_pl = False
        else:
            return_pl = True
            
        # normalize historic measurements
        historic_measurements = historic_measurements.with_columns([(cs.starts_with(col) * self.norm_scale[c]) 
                                                    + self.norm_min[c] 
                                                    for c, col in enumerate(self.norm_min_cols)])
        test_data = self._generate_test_data(historic_measurements)
            
        pred = self.distr_predictor.predict(test_data, num_samples=1, output_distr_params=True)
        pred = next(pred)
        # .cast(pl.Datetime(time_unit="us"))
        
        if self.data_module.per_turbine_target:
            # TODO test
            pred_df = pl.concat([pl.DataFrame(
                data={
                    **{"time": pred.index.to_timestamp().as_unit("us")},
                    **{col: turbine_pred.distribution.loc[:, c].flatten() for c, col in enumerate(self.data_module.target_cols)}
                }
            ).rename(columns={output_type: f"{output_type}_{self.data_module.static_features.iloc[t]['turbine_id']}" 
                              for output_type in self.data_module.target_cols}).sort_values(["time"]) for t, turbine_pred in enumerate(pred)], how="horizontal")
        else:
            # pred_turbine_id = pd.Categorical([col.split("_")[-1] for col in col_names for t in range(pred.prediction_length)])
            pred_df = pl.DataFrame(
                data={
                    **{"time": pred.index.to_timestamp().as_unit("us")},
                    **{col: pred.distribution.loc[:, c].cpu().numpy() for c, col in enumerate(self.data_module.target_cols)}
                }
            ).sort(by=["time"])
        
        # denormalize data 
        pred_df = pred_df.with_columns([(cs.contains(col) - self.norm_min[c]) 
                                                    / self.norm_scale[c] 
                                                    for c, col in enumerate(self.norm_min_cols)])
        pred_df = pred_df.filter(pl.col("time") <= (current_time + self.prediction_timedelta))
        # check if the data that trained the model differs from the frequency of historic_measurments
        if self.data_module.freq != self.measurements_timedelta:
            # resample historic measurements to historic_measurements frequency and return as pandas dataframe
            if self.measurements_timedelta > self.data_module.freq:
                pred_df = pred_df.with_columns(time=pl.col("time").dt.round(self.measurements_timedelta)
                                               + pl.duration(seconds=pred_df.select(pl.col("time").last().dt.second() % self.data_module.freq.seconds).item()))\
                                                              .group_by("time").agg(cs.numeric().mean()).sort("time")
            else:
                pred_df = pred_df.upsample(time_column="time", every=self.measurements_timedelta).fill_null(strategy="forward")
        
        if return_pl: 
            return pred_df
        else:
            return pred_df.to_pandas()


    def predict_distr(self, historic_measurements: Union[pd.DataFrame, pl.DataFrame], current_time):
        
        if isinstance(historic_measurements, pd.DataFrame):
            historic_measurements = pl.DataFrame(historic_measurements)
            return_pl = False
        else:
            return_pl = True
            
        # normalize historic measurements
        historic_measurements = historic_measurements.with_columns([(cs.starts_with(col) * self.norm_scale[c]) 
                                                    + self.norm_min[c] 
                                                    for c, col in enumerate(self.norm_min_cols)])
        test_data = self._generate_test_data(historic_measurements)
            
        pred = self.distr_predictor.predict(test_data, num_samples=1, output_distr_params=True)
        
        if self.data_module.per_turbine_target:
            # TODO HIGH test
            pred_df = pl.concat([pl.DataFrame(
                data={
                    **{"time": pred.index.to_timestamp()},
                    **{f"loc_{col}": turbine_pred.distribution.loc[:, c].flatten() for c, col in enumerate(self.data_module.target_cols)},
                    **{f"sd_{col}": np.sqrt(turbine_pred.distribution.stddev[:, c].flatten()) for c, col in enumerate(self.data_module.target_cols)}
                }
            ).rename(columns={output_type: f"{output_type}_{self.data_module.static_features.iloc[t]['turbine_id']}" 
                              for output_type in self.data_module.target_cols}).sort_values(["time"]) for t, turbine_pred in enumerate(pred)], how="horizontal")
        else:
            # TODO HIGH test
            pred = next(pred)
            # pred_turbine_id = pd.Categorical([col.split("_")[-1] for col in col_names for t in range(pred.prediction_length)])
            pred_df = pl.DataFrame(
                data={
                    **{"time": pred.index.to_timestamp()},
                    **{f"loc_{col}": pred.distribution.loc[:, c].cpu().numpy() for c, col in enumerate(self.data_module.target_cols)},
                    **{f"sd_{col}": np.sqrt(pred.distribution.stddev[:, c].cpu().numpy()) for c, col in enumerate(self.data_module.target_cols)}
                }
            ).sort(by=["time"])
        
        # denormalize data 
        pred_df = pred_df.with_columns([(cs.contains(col) - self.norm_min[c]) 
                                                    / self.norm_scale[c] 
                                                    for c, col in enumerate(self.norm_min_cols)])
        pred_df = pred_df.filter(pl.col("time") <= (current_time + self.prediction_timedelta)) 
        # check if the data that trained the model differs from the frequency of historic_measurments
        if self.data_module.freq != self.measurements_timedelta:
            # resample historic measurements to historic_measurements frequency and return as pandas dataframe
            if self.measurements_timedelta > self.data_module.freq:
                pred_df = pred_df.with_columns(time=pl.col("time").dt.round(self.measurements_timedelta)
                                               + pl.duration(seconds=pred_df.select(pl.col("time").last().dt.second() % self.data_module.freq.seconds).item()))\
                                                              .group_by("time").agg(cs.numeric().mean()).sort("time")
            else:
                pred_df = pred_df.upsample(time_column="time", every=self.measurements_timedelta).fill_null(strategy="forward")
        
        if return_pl: 
            return pred_df
        else:
            return pred_df.to_pandas()

def plot_wind_ts(data_df, save_path, turbine_ids="all", include_filtered_wind_dir=True, controller_dt=None, legend_loc="best", single_plot=False, fig=None, ax=None, case_label=None):
    #TODO only plot some turbines, not ones with overlapping yaw offsets, eg single column on farm
    colors = sns.color_palette("Paired")
    colors = [colors[1], colors[3], colors[5]]

    if not single_plot:
        fig, ax = plt.subplots(1, 1)
    
    # ax = np.atleast_1d(ax)
    
    plot_seed = data_df["continuity_group"].unique()[0]
    
    for seed in data_df["continuity_group"].unique():
        if seed != plot_seed:
            continue
        seed_df = data_df.filter(data_df["continuity_group"] == seed, data_df["feature"].is_in(["wd", "wd_filt"]))\
                         .select("turbine_id", "time", "feature", "value")
        if turbine_ids != "all":
            seed_df = seed_df.filter(pl.col("turbine_id").is_in(turbine_ids))
        
        sns.lineplot(data=seed_df, x="time", y="value", style="feature", hue="turbine_id", ax=ax)
        # if include_filtered_wind_dir:
        #     sns.lineplot(data=seed_df, x="time", y="FilteredFreestreamWindDir", label="Filtered wind dir.", color="black", linestyle="--", ax=ax[ax_idx])
    
    
    h, l = ax.get_legend_handles_labels()
    h = [handle for handle, label in zip(h, l) if label in ["wd", "wd_filt"]]
    l = ["Raw", "LPF'd"]
    ax.legend(h, l)
    ax.set(title="Wind Direction [$^\\circ$]", ylabel="", xlabel="Time", 
           xlim=(seed_df["time"].min(), seed_df["time"].max()))
     
    results_dir = os.path.dirname(save_path)
    plt.tight_layout()
    fig.savefig(save_path)
    return fig, ax

def first_ord_filter(x, time_const=35, dt=60):
    lpf_alpha = np.exp(-(1 / time_const) * dt)
    b = [1 -lpf_alpha]
    a = [1, -lpf_alpha]
    return lfilter(b, a, x)

def transform_wind(inp_df, added_wm=None, added_wd=None):
    original_cols = np.array(inp_df.collect_schema().names())
    if added_wm:
        inp_df = inp_df.with_columns((cs.starts_with("wm_") + added_wm).name.keep())
    
    if added_wd:
        inp_df = inp_df.with_columns((cs.starts_with("wd_") + added_wd).mod(360.0).name.keep())
    
    ws_horz = inp_df.select(cs.starts_with("wm_")).rename(lambda old_col: re.search("(?<=wm_)\\d+", old_col).group()) * inp_df.select(((180.0 + cs.starts_with("wd_")).radians().sin()).name.keep()).rename(lambda old_col: re.search("(?<=wd_)\\d+", old_col).group())
    ws_vert = inp_df.select(cs.starts_with("wm_")).rename(lambda old_col: re.search("(?<=wm_)\\d+", old_col).group()) * inp_df.select(((180.0 + cs.starts_with("wd_")).radians().cos()).name.keep()).rename(lambda old_col: re.search("(?<=wd_)\\d+", old_col).group())  
    
    inp_df = inp_df.with_columns(ws_horz.select(pl.all().name.prefix("ws_horz_")))
    inp_df = inp_df.with_columns(ws_vert.select(pl.all().name.prefix("ws_vert_")))
    # inp_df = inp_df.select(**{col: -pl.col(f"wm_{re.search('\\d+', col).group()}") for col in inp_df.columns if col.startswith("ws_horz_")}) 
    
    return inp_df.select(original_cols)

def make_predictions(forecaster, test_data, true_wind_field, prediction_type, max_splits):
    forecasts = []
    controller_times = true_wind_field.gather_every(forecaster.n_controller).select(pl.col("time"))
    for i, (inp, label) in enumerate(iter(test_data)):
        if i == max_splits:
            break
        start = inp[FieldName.START].to_timestamp()
        # end = min((label[FieldName.START] + label['target'].shape[1]).to_timestamp(), pd.Timestamp(true_wind_field.select(pl.col("time").last()).item()))
        end = (label[FieldName.START] + label['target'].shape[1]).to_timestamp()
        logging.info(f"Getting predictions for {i}th split starting at {start} and ending at {end} using {forecaster.__class__.__name__}")
        forecasts.append([])
        split_true_wf = true_wind_field.filter(pl.col("time").is_between(start, end, closed="both"))
        split_controller_times = controller_times.filter(pl.col("time").is_between(start, end, closed="both"))
        for current_row in split_controller_times.iter_rows(named=True):
            current_time = current_row["time"]
            # logging.info(f"Predicting future wind field using PersistenceForecaster at time {current_time}")
            if prediction_type == "point":
                pred = forecaster.predict_point(
                    split_true_wf.filter(pl.col("time") <= current_time), current_time)
            elif prediction_type == "distribution":
                pred = forecaster.predict_distr(
                    split_true_wf.filter(pl.col("time") <= current_time), current_time)
            elif prediction_type == "sample":
                raise NotImplementedError()
            
            if current_time >= label[FieldName.START].to_timestamp():
                # fetch predictions from label part
                forecasts[-1].append(pred)
        
        forecasts[-1] = [wf.filter(pl.col("time") < (
            pl.col("time").first() + max(forecaster.controller_timedelta, forecaster.prediction_timedelta))) 
                                        for wf in forecasts[-1]] 
        forecasts[-1] = pl.concat(forecasts[-1], how="vertical").group_by("time", maintain_order=True).agg(pl.all().last())

        
    #
    true = [true_wind_field.filter(pl.col("time").is_between(
                wf.select(pl.col("time").first()).item(), wf.select(pl.col("time").last()).item(), closed="both"))
            .with_columns(data_type=pl.lit("True"), split=pl.lit(split_idx))
            for split_idx, wf in enumerate(forecasts)]
    forecasts = [wf.with_columns(data_type=pl.lit("Forecast"), split=pl.lit(split_idx)) for split_idx, wf in enumerate(forecasts)]
    
    return true, forecasts

def generate_wind_field_df(datasets, target_cols, feat_dynamic_real_cols):
    full_target = np.concatenate([ds[FieldName.TARGET] for ds in datasets], axis=-1)
    full_feat_dynamic_reals = np.concatenate([ds[FieldName.FEAT_DYNAMIC_REAL] for ds in datasets], axis=-1)[:, :full_target.shape[1]]
    full_splits = np.atleast_2d(np.hstack([np.repeat(int(re.search("(?<=SPLIT)\\d+", ds[FieldName.ITEM_ID]).group()), (ds[FieldName.TARGET].shape[1],)) for ds in datasets])).astype(int)
    index = pd.concat([period_index(
        {FieldName.START: ds[FieldName.START], FieldName.TARGET: ds[FieldName.TARGET]}
        ).to_series() for ds in datasets]).index

    wf = pd.DataFrame(np.concatenate([full_splits, full_target, full_feat_dynamic_reals], axis=0).transpose(),
                                    columns=["split"] + target_cols + feat_dynamic_real_cols,
                                    index=index)
    wf["split"] = wf["split"].astype(int)
     
    wf = wf.reset_index(names="time")
    wf["time"] = wf["time"].dt.to_timestamp()
    return pl.from_pandas(wf)

if __name__ == "__main__":
    import yaml
    import os
    import argparse
    import seaborn as sns
    import matplotlib.pyplot as plt
    from wind_forecasting.preprocessing.data_module import DataModule
    from gluonts.model.forecast import SampleForecast
    from gluonts.torch.model.forecast import DistributionForecast
    from wind_forecasting.postprocessing.probabilistic_metrics import continuous_ranked_probability_score, reliability, resolution, uncertainty, sharpness, pi_coverage_probability, pi_normalized_average_width, coverage_width_criterion 

    parser = argparse.ArgumentParser(prog="ModelTuning")
    parser.add_argument("-mcnf", "--model_config", type=str, 
                        help="Filepath to model configuration with experiment, optuna, dataset, model, callbacks, trainer keys.")
    parser.add_argument("-dcnf", "--data_config", type=str, 
                        help="Filepath to data preprocessing configuration with filters, feature_mapping, turbine_signature, nacelle_calibration_turbine_pairs, dt, raw_data_directory, processed_data_path, raw_data_file_signature, turbine_input_path, farm_input_path keys.")
    parser.add_argument("-fd", "--fig_dir", type=str, 
                        help="Directory to save plots to.", default="./")
    parser.add_argument("-m", "--model", type=str, 
                        choices=["perfect", "persistence", "svr", "kf", "informer", "autoformer", "spacetimeformer", "preview"], 
                        required=True,
                        help="Which model to simulate, compute score for, and plot.")
    parser.add_argument("-ms", "--max_splits", type=int, required=False, default=None,
                        help="Number of test splits to use.")
    parser.add_argument("-chk", "--checkpoint", type=str, required=False, default="latest", 
                        help="Which checkpoint to use: can be equal to 'latest', 'best', or an existing checkpoint path.")
    parser.add_argument("-pt", "--prediction_type", type=str, choices=["point", "sample", "distribution"], default="point",
                        help="Whether to make a point, sample, or distribution parameter prediction.")
    parser.add_argument("-awm", "--added_wind_mag", type=float, required=False, default=0.0,
                        help="Wind magnitude to add to all values (after transformation to wind magnitude and direction).")
    parser.add_argument("-awd", "--added_wind_dir", type=float, required=False, default=0.0,
                        help="Wind direction to add to all values (after transformation to wind magnitude and direction).")
    parser.add_argument("-p", "--plot", action="store_true",
                        help="Plot time series outputs.")
    parser.add_argument("-tp", "--use_tuned_params", action="store_true",
                        help="Use parameters tuned from Optuna optimization, otherwise use defaults set in Module class.")
    args = parser.parse_args()
    
    TRANSFORM_WIND = {"added_wm": args.added_wind_mag, "added_wd": args.added_wind_dir}
    # args.fig_dir = os.path.join(os.path.dirname(whoc_file), "..", "examples", "wind_forecasting")
    
    os.makedirs(args.fig_dir, exist_ok=True)
     
    with open(args.model_config, 'r') as file:
        model_config  = yaml.safe_load(file)
    
    prediction_timedelta = model_config["dataset"]["prediction_length"] * pd.Timedelta(model_config["dataset"]["resample_freq"]).to_pytimedelta()
    context_timedelta = model_config["dataset"]["context_length"] * pd.Timedelta(model_config["dataset"]["resample_freq"]).to_pytimedelta()

    with open(args.data_config, 'r') as file:
        data_config  = yaml.safe_load(file)
        
    if len(data_config["turbine_signature"]) == 1:
        tid2idx_mapping = {str(k): i for i, k in enumerate(data_config["turbine_mapping"][0].keys())}
    else:
        tid2idx_mapping = {str(k): i for i, k in enumerate(data_config["turbine_mapping"][0].values())} # if more than one file type was pulled from, all turbine ids will be transformed into common type
    
    turbine_signature = data_config["turbine_signature"][0] if len(data_config["turbine_signature"]) == 1 else "\\d+"
    
    id_var_selector = pl.exclude(
        f"^ws_horz_{turbine_signature}$", f"^ws_vert_{turbine_signature}$", 
                f"^nd_cos_{turbine_signature}$", f"^nd_sin_{turbine_signature}$",
                f"^loc_ws_horz_{turbine_signature}$", f"^loc_ws_vert_{turbine_signature}$",
                f"^sd_ws_horz_{turbine_signature}$", f"^sd_ws_vert_{turbine_signature}$")
    
    fmodel = FlorisModel(data_config["farm_input_path"])
    
    wind_dt = pd.Timedelta(model_config["dataset"]["resample_freq"])
    controller_dt = pd.Timedelta(60, unit="s") 
     
    if False:
        ## GET TRUE WIND FIELD
        # pull ws_horz, ws_vert, nacelle_direction, normalization_consts from awaken data and run for ML, SVR
        true_wf = pl.scan_parquet(model_config["dataset"]["data_path"])
        # longest_cg = true_wf.collect().select(pl.col("continuity_group")).to_series().value_counts().sort("count", descending=True).select(pl.col("continuity_group").first()).item()
        # true_wf = true_wf.filter(pl.col("continuity_group") == longest_cg)
        # true_wf.collect().write_csv(os.path.join(os.path.dirname(model_config["dataset"]["data_path"]), "sample.csv"), datetime_format="%Y-%m-%d %H:%M:%S")
        
        norm_consts = pd.read_csv(model_config["dataset"]["normalization_consts_path"], index_col=None)
        norm_min_cols = [col for col in norm_consts if "_min" in col]
        norm_max_cols = [col for col in norm_consts if "_max" in col]
        data_min = norm_consts[norm_min_cols].values.flatten()
        data_max = norm_consts[norm_max_cols].values.flatten()
        norm_min_cols = [col.replace("_min", "") for col in norm_min_cols]
        norm_max_cols = [col.replace("_max", "") for col in norm_max_cols]
        feature_range = (-1, 1)
        norm_scale = ((feature_range[1] - feature_range[0]) / (data_max - data_min))
        norm_min = feature_range[0] - (data_min * norm_scale)
        true_wf = true_wf.with_columns([(cs.starts_with(col) - norm_min[c]) 
                                                    / norm_scale[c] 
                                                    for c, col in enumerate(norm_min_cols)])\
                                    .collect()
        
        assert true_wf.select(pl.col("time").diff().shift(-1).first()).item() == wind_dt
        
        turbine_ids = sorted(set(re.search("\\d+", col).group() for col in true_wf.select(cs.starts_with("ws")).columns))
        true_wf = true_wf.with_columns(**{f"wd_{tid}": 180.0 + pl.arctan2(f"ws_horz_{tid}", f"ws_vert_{tid}").degrees() for tid in turbine_ids})
        true_wf = true_wf.with_columns(**{f"wm_{tid}": (pl.col(f"ws_horz_{tid}")**2 + pl.col(f"ws_vert_{tid}")**2).sqrt() for tid in turbine_ids})

        true_wf = transform_wind(true_wf, **TRANSFORM_WIND)
        
        true_wf = true_wf.with_columns(**{f"wd_filt_{tid}": 
                                        first_ord_filter(true_wf[f"wd_{tid}"].to_numpy().flatten(), 
                                                        time_const=35*60,
                                                        dt=wind_dt.total_seconds()) 
                                        for tid in turbine_ids})
        
        if args.plot:
            true_wf_long = DataInspector.unpivot_dataframe(true_wf, 
                                                        value_vars=["nd_cos", "nd_sin", "ws_horz", "ws_vert"], 
                                                    turbine_signature=turbine_signature)
            WindForecast.plot_turbine_data(long_df=true_wf_long, fig_dir="./")
            del true_wf_long
        # plt.savefig(os.path.join(wind_field_config["fig_dir"], "wind_field_ts.png"))

        true_wf = true_wf.with_columns(data_type=pl.lit("True"))
        # true_wf = true_wf.with_columns(pl.col("time").cast(pl.Datetime(time_unit=pred_slice.unit)))
        # true_wf_plot = pd.melt(true_wf, id_vars=["time", "data_type"], value_vars=["ws_horz", "ws_vert"], var_name="wind_component", value_name="wind_speed")
        
        # historic_measurements = [df.slice(0, true_wf.select(pl.len()).item() - int(prediction_timedelta / wind_dt)) for df in true_wf.partition_by("continuity_group")]
        # future_measurements = [df.slice(true_wf.select(pl.len()).item() - int(prediction_timedelta / wind_dt), int(prediction_timedelta / wind_dt)) for df in true_wf.partition_by("continuity_group")]
        historic_measurements = true_wf.slice(0, true_wf.select(pl.len()).item() - int(prediction_timedelta / wind_dt))
        future_measurements = true_wf.slice(true_wf.select(pl.len()).item() - int(prediction_timedelta / wind_dt), int(prediction_timedelta / wind_dt))
        
        # current_time = historic_measurements.select(pl.col("time").last()).item()
        assert int(context_timedelta / wind_dt) <= historic_measurements.select(pl.len()).item()
        assert int(prediction_timedelta / wind_dt) <= future_measurements.select(pl.len()).item()
        
        id_vars = true_wf.select(pl.exclude(
            f"^ws_horz_{turbine_signature}$", f"^ws_vert_{turbine_signature}$", 
                    f"^nd_cos_{turbine_signature}$", f"^nd_sin_{turbine_signature}$",
                    f"^wd_{turbine_signature}$", f"^wm_{turbine_signature}$",
                    f"^wd_filt_{turbine_signature}$")).columns  
        true_wf_long = DataInspector.unpivot_dataframe(true_wf,
                                                    value_vars=["nd_cos", "nd_sin", "ws_horz", "ws_vert", "wd", "wm", "wd_filt"], 
                                                    turbine_signature=turbine_signature)\
                                    .unpivot(index=["turbine_id"] + id_vars, 
                                                on=["ws_horz", "ws_vert", "nd_cos", "nd_sin", "wd", "wm", "wd_filt"], 
                                                variable_name="feature", value_name="value")
                                    
        plot_wind_ts(data_df=true_wf_long, save_path="/Users/ahenry/Documents/toolboxes/wind_forecasting/examples/figures/wind_ts.png",
                    include_filtered_wind_dir=True, turbine_ids=["1"])
    
    logging.info("Creating datasets")
    data_module = DataModule(data_path=model_config["dataset"]["data_path"], 
                             normalization_consts_path=model_config["dataset"]["normalization_consts_path"],
                             denormalize=True, 
                             n_splits=100, #model_config["dataset"]["n_splits"],
                            continuity_groups=None, train_split=(1.0 - model_config["dataset"]["val_split"] - model_config["dataset"]["test_split"]),
                                val_split=model_config["dataset"]["val_split"], test_split=model_config["dataset"]["test_split"],
                                prediction_length=model_config["dataset"]["prediction_length"], context_length=model_config["dataset"]["context_length"],
                                target_prefixes=["ws_horz", "ws_vert"], feat_dynamic_real_prefixes=["nd_cos", "nd_sin"],
                                freq=model_config["dataset"]["resample_freq"], target_suffixes=model_config["dataset"]["target_turbine_ids"],
                                    per_turbine_target=model_config["dataset"]["per_turbine_target"], as_lazyframe=False, dtype=pl.Float32)
    
    if not os.path.exists(data_module.train_ready_data_path):
        data_module.generate_datasets()
    
    true_wind_field = data_module.generate_splits(save=True, reload=True)._df.collect()
     
    # window_length = model_config["dataset"]["prediction_length"] + model_config["dataset"].get("lead_time", 0)
    window_length = int(data_module.test_dataset[0]["target"].shape[1] // 2)
    _, test_template = split(data_module.test_dataset, offset=-window_length)
    test_data = test_template.generate_instances(window_length, windows=1)
    
    
    
    assert pd.Timedelta(data_module.test_dataset[0]["start"].freq) == wind_dt
    assert true_wind_field.select(pl.col("time").slice(0, 2).diff()).slice(1,1).item() == wind_dt
   
    custom_eval_fn = {
                "PICP": (pi_coverage_probability, "mean", "mean"),
                "PINAW": (pi_normalized_average_width, "mean", "mean"),
                "CWC": (coverage_width_criterion, "mean", "mean"),
                "CRPS": (continuous_ranked_probability_score, "mean", "mean"),
    }
    evaluator = MultivariateEvaluator(num_workers=None, 
        custom_eval_fn=None
    )
    
    # TODO compute probabilistic and deterministic metrics for training/test data covering all continuity groups
     
    ## GENERATE PERFECT PREVIEW \
    if args.model == "perfect":
        forecaster = PerfectForecast(
            measurements_timedelta=wind_dt,
            controller_timedelta=controller_dt,
            prediction_timedelta=prediction_timedelta,
            context_timedelta=context_timedelta,
            true_wind_field=true_wind_field,
            fmodel=fmodel,
            tid2idx_mapping=tid2idx_mapping,
            turbine_signature=turbine_signature,
            use_tuned_params=False,
            model_config=None,
            temp_save_dir=data_config["temp_storage_dir"],
            kwargs={}
        )
                            
        
    ## GENERATE PERSISTENT PREVIEW
    elif args.model == "persistence":
        forecaster = PersistenceForecast(measurements_timedelta=wind_dt,
                                                   controller_timedelta=controller_dt,
                                                   prediction_timedelta=prediction_timedelta,
                                                   context_timedelta=context_timedelta,
                                                   fmodel=fmodel,
                                                   true_wind_field=true_wind_field,
                                                   tid2idx_mapping=tid2idx_mapping,
                                                   turbine_signature=turbine_signature,
                                                   use_tuned_params=False,
                                                   model_config=None,
                                                   temp_save_dir=data_config["temp_storage_dir"],
                                                   kwargs={})
        
    ## GENERATE SVR PREVIEW
    elif args.model == "svr":
        forecaster = SVRForecast(measurements_timedelta=wind_dt,
                                   controller_timedelta=controller_dt,
                                   prediction_timedelta=prediction_timedelta/5,
                                   context_timedelta=context_timedelta,
                                   fmodel=fmodel,
                                   true_wind_field=true_wind_field,
                                   kwargs=dict(kernel="rbf", C=1.0, degree=3, gamma="auto", epsilon=0.1, cache_size=200,
                                            n_neighboring_turbines=3, max_n_samples=None),
                                   tid2idx_mapping=tid2idx_mapping,
                                   turbine_signature=turbine_signature,
                                   use_tuned_params=True,
                                   model_config=model_config,
                                   temp_save_dir=data_config["temp_storage_dir"])
        
        
    ## GENERATE KF PREVIEW 
    elif args.model == "kf":
        # tune this use single, longer, prediction time, since we have only identity state transition matrix, and must use final posterior only prediction
        forecaster = KalmanFilterForecast(measurements_timedelta=wind_dt,
                                            controller_timedelta=controller_dt,
                                            prediction_timedelta=prediction_timedelta, 
                                            context_timedelta=prediction_timedelta*4,
                                            fmodel=fmodel,
                                            true_wind_field=true_wind_field,
                                            tid2idx_mapping=tid2idx_mapping,
                                            turbine_signature=turbine_signature,
                                            use_tuned_params=False,
                                            model_config=model_config,
                                            temp_save_dir=data_config["temp_storage_dir"],
                                            kwargs={})
        
    ## GENERATE KF PREVIEW 
    elif args.model == "preview":
        # tune this use single, longer, prediction time, since we have only identity state transition matrix, and must use final posterior only prediction
        forecaster = PreviewForecast(measurements_timedelta=wind_dt,
                                            controller_timedelta=controller_dt,
                                            prediction_timedelta=prediction_timedelta, 
                                            context_timedelta=context_timedelta,
                                            fmodel=fmodel,
                                            true_wind_field=true_wind_field,
                                            tid2idx_mapping=tid2idx_mapping,
                                            turbine_signature=turbine_signature,
                                            use_tuned_params=False,
                                            model_config=model_config,
                                            temp_save_dir=data_config["temp_storage_dir"],
                                            kwargs={})
        
    ## GENERATE ML PREVIEW
    elif args.model in ["informer", "autoformer", "spacetimeformer", "tactis"]:
            
        ml_forecast = MLForecast(measurements_timedelta=wind_dt,
                                 controller_timedelta=controller_dt,
                                 prediction_timedelta=model_config["dataset"]["prediction_length"] * pd.Timedelta(model_config["dataset"]["resample_freq"]).to_pytimedelta(),
                                 context_timedelta=model_config["dataset"]["context_length"] * pd.Timedelta(model_config["dataset"]["resample_freq"]).to_pytimedelta(),
                                 fmodel=fmodel,
                                 true_wind_field=true_wind_field,
                                 tid2idx_mapping=tid2idx_mapping,
                                 turbine_signature=turbine_signature,
                                 use_tuned_params=True,
                                 model_config=model_config,
                                 kwargs=dict(model_key=args.model,
                                             model_checkpoint=args.checkpoint),
                                 temp_save_dir=data_config["temp_storage_dir"]
                                 )
        
        ml_forecast_wf = []
        # args.prediction_type = "distribution" # TODO
        for current_row in historic_measurements.select(pl.col("time")).head(30).gather_every(ml_forecast.n_controller).iter_rows(named=True):
            current_time = current_row["time"]
            logging.info(f"Predicting future wind field using MLForecaster at time {current_time}")
            if args.prediction_type == "point":
                ml_forecast_wf.append(ml_forecast.predict_point(
                    historic_measurements=historic_measurements.filter(pl.col("time") <= current_time), 
                            current_time=current_time))
            elif args.prediction_type == "distribution":
                ml_forecast_wf.append(ml_forecast.predict_distr(
                    historic_measurements=historic_measurements.filter(pl.col("time") <= current_time), 
                            current_time=current_time))
            elif args.prediction_type == "sample":
                ml_forecast_wf.append(ml_forecast.predict_sample(
                    historic_measurements=historic_measurements.filter(pl.col("time") <= current_time), 
                            current_time=current_time, n_samples=50))
        
        ml_forecast_wf = [wf.filter(pl.col("time") < (
            pl.col("time").first() + max(ml_forecast.controller_timedelta, ml_forecast.prediction_timedelta))) for wf in ml_forecast_wf] 
        ml_forecast_wf = pl.concat(ml_forecast_wf, how="vertical")
        ml_forecast_wf = ml_forecast_wf.with_columns(data_type=pl.lit("Forecast"))
        
        # id_vars = ml_forecast_wf.select(~(cs.contains("ws_horz") | cs.contains("ws_vert") | cs.contains("nd_cos") | cs.contains("nd_sin"))).columns # use contains, because we have loc and var columns
        id_vars = ml_forecast_wf.select(id_var_selector).columns  
        if args.prediction_type == "point":
            value_vars = ["nd_cos", "nd_sin", "ws_horz", "ws_vert"]
            target_vars = ["ws_horz", "ws_vert"] 
        elif args.prediction_type == "distribution":
            value_vars = ["nd_cos", "nd_sin", "loc_ws_horz", "loc_ws_vert", "sd_ws_horz", "sd_ws_vert"]
            target_vars = ["loc_ws_horz", "loc_ws_vert", "sd_ws_horz", "sd_ws_vert"] 
         
        ml_forecast_wf = DataInspector.unpivot_dataframe(ml_forecast_wf, 
                                                    value_vars=value_vars, 
                                                    turbine_signature=turbine_signature)\
                                            .unpivot(index=["turbine_id"] + id_vars, 
                                                     on=target_vars, variable_name="feature", value_name="value")
        
        WindForecast.plot_forecast(ml_forecast_wf, true_wf_long, 
                                   prediction_type=args.prediction_type, 
                                   label=f"_{args.model}_{data_config['config_label']}", fig_dir=args.fig_dir, turbine_ids=["6"])
        # TODO HIGH add probabilistic scores once Juan has tested them
        ml_forecast_scores = WindForecast.compute_score(forecast_wf=ml_forecast_wf, true_wf=true_wf_long, metric=mean_squared_error, 
                                                        feature_types=target_vars, 
                                                        probabilistic=(args.prediction_type == "distribution"),
                                                        plot=True, label=f"_{args.model}_{data_config['config_label']}", fig_dir=args.fig_dir)
        
    true, forecasts = make_predictions(forecaster=forecaster, test_data=test_data, 
                                           true_wind_field=true_wind_field, 
                                           prediction_type=args.prediction_type,
                                           max_splits=args.max_splits)

    if args.prediction_type == "distribution":
        value_vars = ["loc_nd_cos", "loc_nd_sin", "loc_ws_horz", "loc_ws_vert", "sd_nd_cos", "sd_nd_sin", "sd_ws_horz", "sd_ws_vert"]
        target_vars = ["loc_ws_horz", "loc_ws_vert", "sd_ws_horz", "sd_ws_vert"]
    else:
        value_vars = ["nd_cos", "nd_sin", "ws_horz", "ws_vert"]
        target_vars = ["ws_horz", "ws_vert"]
    
    id_vars = forecasts[0].select(id_var_selector).columns  
    
    forecasts_long = pl.concat([DataInspector.unpivot_dataframe(wf, 
                                                value_vars=value_vars, 
                                                turbine_signature=turbine_signature)\
                                        .unpivot(index=["turbine_id"] + id_vars, on=target_vars, 
                                                variable_name="feature", value_name="value") for wf in forecasts],
                               how="vertical")
    
    id_vars = true[0].select(id_var_selector).columns  
    true_long = pl.concat([DataInspector.unpivot_dataframe(wf, 
                                                value_vars=["nd_cos", "nd_sin", "ws_horz", "ws_vert"], 
                                                turbine_signature=turbine_signature)\
                                        .unpivot(index=["turbine_id"] + id_vars, on=["ws_horz", "ws_vert"], 
                                                variable_name="feature", value_name="value") for wf in true],
                          how="vertical")
    
    WindForecast.plot_forecast(forecasts_long, true_long, splits=[0], turbine_ids=["1"], label=f"_{args.model}_{data_config['config_label']}", fig_dir=args.fig_dir) 
    # persistence_forecast_scores = WindForecast.compute_score(forecast_wf=persistence_forecast_wf, true_wf=true_wf_long, metric=mean_squared_error, feature_types=["ws_horz", "ws_vert"], plot=True, label=f"_{args.model}_{data_config['config_label']}", fig_dir=args.fig_dir)

    if args.prediction_type == "distribution":
        # TODO HIGH enable multivariate normal
        forecasts = [DistributionForecast(
            distribution=wf.select([cs.starts_with(feat_type) for feat_type in target_vars]).to_numpy()[np.newaxis, :, :], 
                        start_date=pd.Period(wf.select(pl.col("time").first()).item(), freq=data_module.freq), 
                        item_id=f"SPLIT{split_idx}") for split_idx, wf in enumerate(forecasts)]
    else:
        forecasts = [SampleForecast(samples=wf.select([cs.starts_with(feat_type) for feat_type in target_vars]).to_numpy()[np.newaxis, :, :], 
                        start_date=pd.Period(wf.select(pl.col("time").first()).item(), freq=data_module.freq), 
                        item_id=f"SPLIT{split_idx}") for split_idx, wf in enumerate(forecasts)]
    
    # compute agg metrics
    agg_metrics, ts_metrics = evaluator([wf.to_pandas()
                 .set_index(pd.PeriodIndex(wf.to_pandas()["time"].dt.to_period(freq=data_module.freq)))[data_module.target_cols]
                 .rename(columns={src: s for s, src in enumerate(data_module.target_cols)}) 
                 for wf in true], 
                forecasts, 
                num_series=data_module.num_target_vars)
    
    print("here")<|MERGE_RESOLUTION|>--- conflicted
+++ resolved
@@ -123,9 +123,6 @@
         # self.training_data_loaded = {output: False for output in self.outputs}
         self.training_data_shape = {output: None for output in self.outputs}
         print(f"ID of self.true_wind_field in WindForecast: {id(self.true_wind_field)}")
-<<<<<<< HEAD
-        
-=======
     
     # @property
     # def true_wind_field(self):
@@ -138,7 +135,6 @@
     def set_true_wind_field(self, true_wind_field):
         self.true_wind_field = true_wind_field
     
->>>>>>> b050aa07
     def _get_ws_cols(self, historic_measurements: Union[pl.DataFrame, pd.DataFrame]):
         if isinstance(historic_measurements, pl.DataFrame):
             return historic_measurements.select(cs.starts_with("ws_horz") | cs.starts_with("ws_vert")).columns
@@ -593,13 +589,9 @@
         h, l = axs[-1].get_legend_handles_labels()
         labels_1 = ["True", "Forecast"] # removing data type
         labels_2 = ["turbine_id"] + sorted(list(forecast_wf.select(pl.col("turbine_id").unique()).to_numpy().flatten()))
-<<<<<<< HEAD
-        handles_1 = WindForecast.new_method(h, l, labels_1)
-=======
         labels_1 = [label for label in labels_1 if label in l]
         labels_2 = [label for label in labels_2 if label in l]
         handles_1 = [h[l.index(label)] for label in labels_1]
->>>>>>> b050aa07
         handles_2 = [h[l.index(label)] for label in labels_2]
         leg1 = plt.legend(handles_1, labels_1, frameon=False)
         
@@ -626,20 +618,6 @@
     #     return handles_1
 
     @staticmethod
-    def new_method(h, l, labels_1):
-        l = list(map(str, l))  # Convert all to string
-        labels_1 = list(map(str, labels_1))  # Convert all to string
-    
-        # Filter out invalid labels (those not in l)
-        valid_labels = [label for label in labels_1 if label in l]
-
-        if not valid_labels:
-            raise ValueError(f"None of the labels in labels_1 exist in l. Invalid labels: {labels_1}")
-        
-        handles_1 = [h[l.index(label)] for label in valid_labels]
-        return handles_1
-
-    @staticmethod
     def plot_turbine_data(long_df, fig_dir, label=""):
         fig_ts, ax_ts = plt.subplots(2, 2, sharex=True)  # len(case_list), 5)
         # fig_ts.set_size_inches(12, 6)
@@ -691,7 +669,7 @@
             assert sub_df.select(pl.len()).item() == int(self.prediction_timedelta / self.measurements_timedelta)
         elif isinstance(self.true_wind_field, pd.DataFrame):
             sub_df = self.true_wind_field.rename(columns=self.col_mapping) if self.col_mapping else self.true_wind_field
-            sub_df = sub_df.loc[(sub_df["time"] >= current_time) & (sub_df["time"] < (current_time + self.prediction_timedelta)), :].reset_index(drop=True)
+            sub_df = sub_df.loc[(sub_df["time"] > current_time) & (sub_df["time"] <= (current_time + self.prediction_timedelta)), :].reset_index(drop=True)
             assert len(sub_df.index) == int(self.prediction_timedelta / self.measurements_timedelta)
         return sub_df
 
