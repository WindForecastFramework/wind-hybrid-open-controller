--- conflicted
+++ resolved
@@ -730,11 +730,7 @@
     """
     Reads wind speed components from upstream turbines, and computes time of arrival based on taylor's frozen wake hypothesis.
     """
-<<<<<<< HEAD
-   
-=======
     is_probabilistic = False
->>>>>>> e5333ee8
     def __post_init__(self):
         super().__post_init__()
         self.train_first = False
