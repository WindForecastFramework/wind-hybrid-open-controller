--- conflicted
+++ resolved
@@ -2,12 +2,8 @@
 import numpy as np
 import os
 from time import perf_counter
-<<<<<<< HEAD
-from memory_profiler import profile
-=======
 # from memory_profiler import profile
 import re
->>>>>>> b050aa07
 
 from whoc.interfaces.controlled_floris_interface import ControlledFlorisModel
 from whoc.wind_field.WindField import first_ord_filter
@@ -45,11 +41,7 @@
                                 uncertain=simulation_input_dict["controller"]["uncertain"],
                                 turbine_signature=kwargs["turbine_signature"],
                                 tid2idx_mapping=kwargs["tid2idx_mapping"])
-<<<<<<< HEAD
-    print(f'simulation_input_dict')
-=======
      
->>>>>>> b050aa07
     if simulation_input_dict["controller"]["target_turbine_indices"] != "all":
         fi_full = ControlledFlorisModel(t0=kwargs["wind_field_ts"]["time"].iloc[0],
                                yaw_limits=simulation_input_dict["controller"]["yaw_limits"],
@@ -262,7 +254,6 @@
             
             # Note these are results from previous time step
             yaw_angles_ts += [last_measurements["yaw_angles"]]
-<<<<<<< HEAD
             init_yaw_angles_ts += [[ctrl.init_sol["states"][i] * ctrl.yaw_norm_const for i in range(ctrl.n_turbines)]]
             turbine_powers_ts += [last_measurements["turbine_powers"]]
             turbine_wind_mag_ts += [last_measurements["wind_speeds"]]
@@ -284,34 +275,11 @@
             stddev_turbine_wind_speed_vert_ts = np.vstack(stddev_turbine_wind_speed_vert_ts)[:-(n_truncate_steps), :].astype(float)
         turbine_offline_status_ts = np.vstack(turbine_offline_status_ts)[:-(n_truncate_steps), :]
 
-=======
-            fi.time += pd.Timedelta(seconds=ctrl.controller_dt)
-
-        turbine_wind_mag_ts = np.vstack(turbine_wind_mag_ts)
-        turbine_wind_dir_ts = np.vstack(turbine_wind_dir_ts)
-        turbine_offline_status_ts = np.vstack(turbine_offline_status_ts)
->>>>>>> b050aa07
 
         yaw_angles_ts = np.vstack(yaw_angles_ts)
         init_yaw_angles_ts = np.vstack(init_yaw_angles_ts)
         yaw_angles_change_ts = np.diff(yaw_angles_ts, axis=0)[:-n_future_steps, :]
 
-<<<<<<< HEAD
-        yaw_angles_change_ts = yaw_angles_change_ts[:-(n_truncate_steps - 1) or None, :]
-        yaw_angles_ts = yaw_angles_ts[:-(n_truncate_steps), :]
-        init_yaw_angles_ts = init_yaw_angles_ts[:-(n_truncate_steps), :]
-        turbine_powers_ts = np.vstack(turbine_powers_ts)[:-(n_truncate_steps), :]
-        opt_cost_terms_ts = opt_cost_terms_ts[:-(n_future_steps)]
-        convergence_time_ts = convergence_time_ts[:-(n_future_steps)]
-
-        # predicted_turbine_wind_mag_ts = np.sqrt(predicted_turbine_wind_speed_horz_ts**2 + predicted_turbine_wind_speed_vert_ts**2)
-        # predicted_turbine_wind_dir_ts = 180.0 + np.rad2deg(np.arctan2(predicted_turbine_wind_speed_horz_ts, predicted_turbine_wind_speed_vert_ts))
-
-    # greedy_turbine_powers_ts = np.vstack(greedy_turbine_powers_ts)
-    # opt_cost_terms_ts = np.vstack(opt_cost_terms_ts)
-    # running_opt_cost_terms_ts = np.vstack(running_opt_cost_terms_ts)
-
-=======
         yaw_angles_ts = yaw_angles_ts[:-(n_future_steps + 1), :]
         turbine_powers_ts = np.vstack(turbine_powers_ts)
         
@@ -323,7 +291,6 @@
     yaw_angles_ts = yaw_angles_ts[:(-n_truncate_steps) or None, :]
     turbine_powers_ts = turbine_powers_ts[:(-n_truncate_steps) or None, :]
     
->>>>>>> b050aa07
     running_opt_cost_terms_ts = np.zeros_like(opt_cost_terms_ts)
     Q = simulation_input_dict["controller"]["alpha"]
     R = (1 - simulation_input_dict["controller"]["alpha"]) 
@@ -391,21 +358,7 @@
         },
         "TotalRunningOptimizationCost": np.sum(running_opt_cost_terms_ts, axis=1),
     }
-<<<<<<< HEAD
-    # TODO make floris data uniform with scada data
-    #if kwargs["wf_source"] == "scada":
-    #    results_data.update({
-    #        **{
-    #            f"TrueTurbineWindSpeedHorz_{idx2tid_mapping[i]}": kwargs["wind_field_ts"][f"ws_horz_{idx2tid_mapping[i]}"] for i in range(fi_full.n_turbines)
-    #        },
-    #        **{
-    #            f"TrueTurbineWindSpeedVert_{idx2tid_mapping[i]}": kwargs["wind_field_ts"][f"ws_vert_{idx2tid_mapping[i]}"] for i in range(fi_full.n_turbines)
-    #        },
-    #    })
-
-=======
-    
->>>>>>> b050aa07
+    
     if kwargs["wf_source"] == "scada":
         results_data.update({
             **{
