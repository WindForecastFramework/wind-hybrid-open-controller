--- conflicted
+++ resolved
@@ -374,19 +374,6 @@
         if RUN_ONCE and PLOT:
             
             if (case_families.index("baseline_controllers_perfect_forecaster_awaken") in args.case_ids
-<<<<<<< HEAD
-                or case_families.index("baseline_controllers_preview_flasc_perfect") in args.case_ids
-                or case_families.index("baseline_controllers_forecasters_test_flasc") in args.case_ids
-                or case_families.index("baseline_controllers_forecasters_test_awaken") in args.case_ids):
-                from whoc.wind_forecast.WindForecast import WindForecast
-                from wind_forecasting.preprocessing.data_inspector import DataInspector
-                
-                if case_families.index("baseline_controllers_perfect_forecaster_awaken") in args.case_ids:
-                    forecaster_case_fam = "baseline_controllers_perfect_forecaster_awaken"
-                elif case_families.index("baseline_controllers_preview_flasc_perfect") in args.case_ids:
-                    forecaster_case_fam = "baseline_controllers_preview_flasc_perfect"
-                elif case_families.index("baseline_controllers_forecasters_test_flasc") in args.case_ids:
-=======
                 or case_families.index("baseline_controllers_perfect_forecaster_flasc") in args.case_ids):
                 if case_families.index("baseline_controllers_perfect_forecaster_awaken") in args.case_ids:
                     forecaster_case_fam = "baseline_controllers_perfect_forecaster_awaken"
@@ -446,7 +433,6 @@
                 from wind_forecasting.preprocessing.data_inspector import DataInspector
                 
                 if case_families.index("baseline_controllers_forecasters_test_flasc") in args.case_ids:
->>>>>>> e5333ee8
                     forecaster_case_fam = "baseline_controllers_forecasters_test_flasc"
                 elif case_families.index("baseline_controllers_forecasters_test_awaken") in args.case_ids:
                     forecaster_case_fam = "baseline_controllers_forecasters_test_awaken"
@@ -477,37 +463,6 @@
                 controllers = pd.unique(perfect_agg_df["controller_class"])
                 controller_labels = {"GreedyController": "Greedy", "LookupBasedWakeSteeringController": "LUT"}
                 
-<<<<<<< HEAD
-                # PLOT 1) Farm power of perfect forecaster vs prediction timedela for different controllers
-                import seaborn as sns
-                import matplotlib.pyplot as plt
-                if len(perfect_agg_df):
-                    controllers = pd.unique(perfect_agg_df["controller_class"])
-                    plot_df = perfect_agg_df.copy()
-                    plot_df["prediction_timedelta"] = plot_df["prediction_timedelta"].dt.total_seconds()
-                    plot_df[("FarmPowerMean", "mean")] = plot_df[("FarmPowerMean", "mean")] / 1e6
-                    
-                    x_vals = pd.unique(plot_df["prediction_timedelta"])
-                    xlim = (x_vals.min(), x_vals.max())
-                    fig, ax = plt.subplots(1, len(controllers))
-                    ax = np.atleast_1d(ax)
-                    for c, ctrl in enumerate(controllers):
-                        sns.lineplot(plot_df.loc[plot_df["controller_class"] == ctrl, :], 
-                                    x="prediction_timedelta", y=("FarmPowerMean", "mean"), ax=ax[c])
-                        ax[c].set_ylabel("")
-                        ax[c].set_xlabel("Prediction Horizon (s)")
-                        ax[c].set_title(f"{controller_labels[ctrl]} Mean Farm Power (MW)")
-                        ax[c].set_xlim(xlim)
-                        ax[c].set_xticks(x_vals)
-                    
-                    # PLOT 2) Farm power ratio of other forecasters relative to perfect forecaster vs prediction timedela for different controllers (diff plots)
-                    plot_df = forecasters_agg_df.set_index(["controller_class", "prediction_timedelta"])
-                    plot_df["power_ratio"] = (plot_df[("FarmPowerMean", "mean")] / perfect_agg_df.set_index(["controller_class", "prediction_timedelta"])[("FarmPowerMean", "mean")]) * 100
-                    plot_df = plot_df.reset_index()
-                    plot_power_increase_vs_prediction_time(plot_df, args.save_dir)
-
-=======
->>>>>>> e5333ee8
                 # PLOT 3) Mean of True vs Predicted values of Turbine wind speeds vs. time for different controllers (diff plots) and forecasters (diff colors)
                 
                 # forecasters_time_df = baseline_time_df.loc[baseline_time_df["wind_forecast_class"] != "PerfectForecast", :]
@@ -519,15 +474,12 @@
                 baseline_time_df["StddevTurbineWindSpeedHorzMean"] = baseline_time_df[[col for col in baseline_time_df.columns if "StddevTurbineWindSpeedHorz_" in col]].mean(axis=1)
                 baseline_time_df["StddevTurbineWindSpeedVertMean"] = baseline_time_df[[col for col in baseline_time_df.columns if "StddevTurbineWindSpeedVert_" in col]].mean(axis=1)
                 
-<<<<<<< HEAD
-=======
                 # color = sns.color_palette()[t]
                 #     ax.fill_between(
                 #         forecast.index.to_timestamp(), tid_df["loc"] - 1*tid_df["std_dev"], tid_df["loc"] + 1*tid_df["std_dev"], alpha=0.2, color=color
                 #     )
                 
                 controllers = pd.unique(baseline_time_df["controller_class"])
->>>>>>> e5333ee8
                 fig, ax = plt.subplots(2, len(controllers))
                 xlim = (baseline_time_df[["Time", "TrueTurbineWindSpeedHorzMean", "TrueTurbineWindSpeedVertMean"]].dropna()["Time"].min(),
                         baseline_time_df[["Time", "TrueTurbineWindSpeedHorzMean", "TrueTurbineWindSpeedVertMean"]].dropna()["Time"].max())
