--- conflicted
+++ resolved
@@ -435,8 +435,7 @@
                 plot_df = plot_df.set_index(["controller_class", "prediction_timedelta"])
                 plot_df["power_ratio"] = (plot_df[("FarmPowerMean", "mean")] / perfect_agg_df.set_index(["controller_class", "prediction_timedelta"])[("FarmPowerMean", "mean")]) * 100
                 plot_df = plot_df.reset_index()
-<<<<<<< HEAD
-                plot_power_increase_vs_prediction_time(plot_df, args.save_dir)
+                # plot_power_increase_vs_prediction_time(plot_df, args.save_dir)
            
             if (case_families.index("baseline_controllers_preview_flasc_perfect") in args.case_ids
                 or case_families.index("baseline_controllers_forecasters_test_awaken") in args.case_ids):
@@ -445,18 +444,6 @@
                 
                 if case_families.index("baseline_controllers_preview_flasc_perfect") in args.case_ids:
                     forecaster_case_fam = "baseline_controllers_preview_flasc_perfect"
-=======
-                # plot_power_increase_vs_prediction_time(plot_df, args.save_dir)
-
-            
-            if (case_families.index("baseline_controllers_forecasters_test_flasc") in args.case_ids
-                or case_families.index("baseline_controllers_forecasters_test_awaken") in args.case_ids):
-                from whoc.wind_forecast.WindForecast import WindForecast
-                from wind_forecasting.preprocessing.data_inspector import DataInspector
-                # TODO HIGH only compare time after context_length, since SVR/ML assume persistance until then
-                if case_families.index("baseline_controllers_forecasters_test_flasc") in args.case_ids:
-                    forecaster_case_fam = "baseline_controllers_forecasters_test_flasc"
->>>>>>> 1624807f
                 elif case_families.index("baseline_controllers_forecasters_test_awaken") in args.case_ids:
                     forecaster_case_fam = "baseline_controllers_forecasters_test_awaken"
                 
