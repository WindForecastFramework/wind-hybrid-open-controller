import os
from concurrent.futures import ProcessPoolExecutor
import warnings
import re
import argparse
import csv

from mpi4py import MPI
from mpi4py.futures import MPICommExecutor
import numpy as np
import pandas as pd
import yaml
import pickle
from memory_profiler import profile

import logging
logging.basicConfig(level=logging.INFO, format='%(asctime)s - %(levelname)s - %(message)s')

import whoc
try:
    from whoc.controllers.mpc_wake_steering_controller import MPC
except Exception:
    logging.warning("Cannot import MPC controller in current environment.")
from whoc.controllers.greedy_wake_steering_controller import GreedyController
from whoc.controllers.lookup_based_wake_steering_controller import LookupBasedWakeSteeringController
from whoc.case_studies.initialize_case_studies import initialize_simulations, case_families, case_studies
from whoc.case_studies.simulate_case_studies import simulate_controller
from whoc.case_studies.process_case_studies import (read_time_series_data, write_case_family_time_series_data, read_case_family_time_series_data, 
                                                    aggregate_time_series_data, read_case_family_agg_data, write_case_family_agg_data, 
                                                    generate_outputs, plot_simulations, plot_wind_farm, plot_breakdown_robustness, plot_horizon_length,
                                                    plot_cost_function_pareto_curve, plot_yaw_offset_wind_direction, plot_parameter_sweep, plot_power_increase_vs_prediction_time)
try:
    from whoc.wind_forecast.WindForecast import PerfectForecast, PersistenceForecast, MLForecast, SVRForecast, KalmanFilterForecast, SpatialFilterForecast
except ModuleNotFoundError:
    logging.warning("Cannot import wind forecast classes in current environment.")
# np.seterr("raise")

warnings.simplefilter('error', pd.errors.DtypeWarning)
if __name__ == "__main__":

    parser = argparse.ArgumentParser(prog="run_case_studies.py", description="Run FLORIS case studies for WHOC module.")
    parser.add_argument("case_ids", metavar="C", nargs="+", choices=[str(i) for i in range(len(case_families))])
    parser.add_argument("-gwf", "--generate_wind_field", action="store_true")
    parser.add_argument("-glut", "--generate_lut", action="store_true")
    parser.add_argument("-rs", "--run_simulations", action="store_true")
    parser.add_argument("-rrs", "--rerun_simulations", action="store_true")
    parser.add_argument("-ps", "--postprocess_simulations", action="store_true")
    parser.add_argument("-rps", "--reprocess_simulations", action="store_true")
    parser.add_argument("-ras", "--reaggregate_simulations", action="store_true")
    parser.add_argument("-v", "--verbose", action="store_true")
    parser.add_argument("-st", "--stoptime", default="auto")
    parser.add_argument("-ns", "--n_seeds", default="auto")
    parser.add_argument("-ep", "--exclude_prediction", action="store_true")
    parser.add_argument("-m", "--multiprocessor", type=str, choices=["mpi", "cf"], help="which multiprocessing backend to use, omit for sequential processing", default=None)
    parser.add_argument("-sd", "--save_dir", type=str, default=os.path.join(os.getcwd(), "simulation_results"))
    parser.add_argument("-wf", "--wf_source", type=str, choices=["floris", "scada"], required=True)
    parser.add_argument("-mcnf", "--model_config", type=str, required=False, default="")
    parser.add_argument("-dcnf", "--data_config", type=str, required=False, default="")
    parser.add_argument("-wcnf", "--whoc_config", type=str, required=True)
    parser.add_argument("-rl", "--ram_limit", type=int, required=False, default=75)
     
    # "/projects/ssc/ahenry/whoc/floris_case_studies" on kestrel
    # "/projects/aohe7145/whoc/floris_case_studies" on curc
    # "/Users/ahenry/Documents/toolboxes/wind-hybrid-open-controller/examples/floris_case_studies" on mac
    # python run_case_studies.py 0 1 2 3 4 5 6 7 -rs -p -st 480 -ns 1 -m cf -sd "/Users/ahenry/Documents/toolboxes/wind-hybrid-open-controller/examples/floris_case_studies"
    args = parser.parse_args()
    args.case_ids = [int(i) for i in args.case_ids]

    # os.environ["PYOPTSPARSE_REQUIRE_MPI"] = "false"
    RUN_ONCE = (args.multiprocessor == "mpi" and (comm_rank := MPI.COMM_WORLD.Get_rank()) == 0) or (args.multiprocessor != "mpi") or (args.multiprocessor is None)
    PLOT = True #sys.platform != "linux"
    # if args.run_simulations or args.generate_lut or args.generate_wind_field:
    # run simulations
    
    if RUN_ONCE:
        # os.path.join(os.path.dirname(whoc_file), "../examples/hercules_input_001.yaml")
        
        logging.info(f"Reading WHOC config file {args.whoc_config}")
        with open(args.whoc_config, 'r') as file:
            whoc_config  = yaml.safe_load(file)
            
        if args.wf_source == "scada":
            logging.info(f"Reading model config file {args.model_config}")
            with open(args.model_config, 'r') as file:
                model_config  = yaml.safe_load(file)
                
            logging.info(f"Reading preprocessing config file {args.data_config}")
            with open(args.data_config, 'r') as file:
                data_config  = yaml.safe_load(file)
            
            # TODO make sure this is mapping to target turbine indices, we want the TurbineYawAngle/Power/OfflineStatus to contain the target_turbine_indices
            if len(data_config["turbine_signature"]) == 1:
                tid2idx_mapping = {str(k): i for i, k in enumerate(data_config["turbine_mapping"][0].keys())}
            else:
                tid2idx_mapping = {str(k): i for i, k in enumerate(data_config["turbine_mapping"][0].values())} # if more than one file type was pulled from, all turbine ids will be transformed into common type
            
            turbine_signature = data_config["turbine_signature"][0] if len(data_config["turbine_signature"]) == 1 else "\\d+"
            
            temp_storage_dir = data_config["temp_storage_dir"]
            os.makedirs(temp_storage_dir, exist_ok=True)
            # optuna_args = model_config.setdefault("optuna", None)
    
        else:
            model_config = None
            data_config = None
            turbine_signature = None
            tid2idx_mapping = None
            temp_storage_dir = None
            
        logging.info(f"running initialize_simulations for case_ids {[case_families[i] for i in args.case_ids]}")
        case_lists, case_name_lists, input_dicts, wind_field_config, wind_field_ts \
            = initialize_simulations(case_study_keys=[case_families[i] for i in args.case_ids], 
                                        regenerate_wind_field=args.generate_wind_field, 
                                        regenerate_lut=args.generate_lut, 
                                        n_seeds=args.n_seeds, 
                                        stoptime=args.stoptime, 
                                        save_dir=args.save_dir, 
                                        wf_source=args.wf_source,
                                        multiprocessor=args.multiprocessor, 
                                        whoc_config=whoc_config, model_config=model_config, data_config=data_config)
        
        logging.info(f"Resetting args.n_seeds to {len(wind_field_ts)}")
        args.n_seeds = len(wind_field_ts)
        # TODO HIGH broadcast/scatter/gather wind_field_ts to share between processes
        
    if args.multiprocessor is not None:
        if args.multiprocessor == "mpi":
            comm_size = MPI.COMM_WORLD.Get_size()
            executor = MPICommExecutor(MPI.COMM_WORLD, root=0)
        elif args.multiprocessor == "cf":
            executor = ProcessPoolExecutor()
        with executor as run_simulations_exec:
            if args.multiprocessor == "mpi":
                run_simulations_exec.max_workers = comm_size
                
            logging.info(f"Submitting simulate_controller calls to pool executor with {run_simulations_exec._max_workers} workers")
            # for MPIPool executor, (waiting as if shutdown() were called with wait set to True)
            futures = [run_simulations_exec.submit(simulate_controller, 
                                            controller_class=globals()[d["controller"]["controller_class"]], 
                                            wind_forecast_class=globals()[d["controller"]["wind_forecast_class"]] if d["controller"]["wind_forecast_class"] else None,
                                            simulation_input_dict=d,
                                            wf_source=args.wf_source, 
                                            wind_case_idx=case_lists[c]["wind_case_idx"], wind_field_ts=wind_field_ts[case_lists[c]["wind_case_idx"]],
                                            case_name="_".join([f"{key}_{val if (isinstance(val, str) or isinstance(val, np.str_) or isinstance(val, bool)) else np.round(val, 6)}" for key, val in case_lists[c].items() if key not in ["simulation_dt", "use_filtered_wind_dir", "use_lut_filtered_wind_dir", "yaw_limits", "wind_case_idx", "seed", "floris_input_file", "lut_path"]]) if "case_names" not in case_lists[c] else case_lists[c]["case_names"], 
                                            case_family="_".join(case_name_lists[c].split("_")[:-1]), 
                                            verbose=args.verbose, 
                                            save_dir=args.save_dir, 
                                            rerun_simulations=args.rerun_simulations,
                                            multiprocessor=False, 
                                            turbine_signature=turbine_signature, 
                                            tid2idx_mapping=tid2idx_mapping,
                                            use_tuned_params=True, 
                                            model_config=model_config, wind_field_config=wind_field_config, 
                                            ram_limit=args.ram_limit,
                                            include_prediction=not args.exclude_prediction,
                                            temp_storage_dir=temp_storage_dir)

                    for c, d in enumerate(input_dicts)]
            
            _ = [fut.result() for fut in futures]

    else:
        for c, d in enumerate(input_dicts):
            simulate_controller(controller_class=globals()[d["controller"]["controller_class"]], 
                                wind_forecast_class=globals()[d["controller"]["wind_forecast_class"]] if d["controller"]["wind_forecast_class"] else None, 
                                simulation_input_dict=d, 
                                wf_source=args.wf_source,
                                wind_case_idx=case_lists[c]["wind_case_idx"], wind_field_ts=wind_field_ts[case_lists[c]["wind_case_idx"]],
                                case_name="_".join([f"{key}_{val if (isinstance(val, str) or isinstance(val, np.str_) or isinstance(val, bool)) else np.round(val, 6)}" for key, val in case_lists[c].items() if key not in ["simulation_dt", "use_filtered_wind_dir", "use_lut_filtered_wind_dir", "yaw_limits", "wind_case_idx", "seed", "floris_input_file", "lut_path"]]) if "case_names" not in case_lists[c] else case_lists[c]["case_names"], 
                                case_family="_".join(case_name_lists[c].split("_")[:-1]),
                                multiprocessor=False, 
                                wind_field_config=wind_field_config, verbose=args.verbose, save_dir=args.save_dir, rerun_simulations=args.rerun_simulations,
                                turbine_signature=turbine_signature, tid2idx_mapping=tid2idx_mapping,
                                use_tuned_params=True, model_config=model_config, ram_limit=args.ram_limit,
                                include_prediction=not args.exclude_prediction,
                                temp_storage_dir=temp_storage_dir)
    
    if args.postprocess_simulations:
        # if (not os.path.exists(os.path.join(args.save_dir, f"time_series_results.csv"))) or (not os.path.exists(os.path.join(args.save_dir, f"agg_results.csv"))):
        # regenerate some or all of the time_series_results_all and agg_results_all .csv files for each case family in case ids
        if args.reprocess_simulations \
            or not all(os.path.exists(os.path.join(args.save_dir, case_families[i], "time_series_results_all.csv")) for i in args.case_ids) \
                or not all(os.path.join(args.save_dir, case_families[i], "agg_results_all.csv") for i in args.case_ids):
            if RUN_ONCE:
                # make a list of the time series csv files for all case_names and seeds in each case family directory
                case_family_case_names = {}
                for i in args.case_ids:
                    case_family_case_names[case_families[i]] = [fn for fn in os.listdir(os.path.join(args.save_dir, case_families[i])) if ".csv" in fn and "time_series_results_case" in fn]

                # case_family_case_names["slsqp_solver_sweep"] = [f"time_series_results_case_alpha_1.0_controller_class_MPC_diff_type_custom_cd_dt_30_n_horizon_24_n_wind_preview_samples_5_nu_0.01_solver_slsqp_use_filtered_wind_dir_False_wind_preview_type_stochastic_interval_seed_{s}" for s in range(6)]
            # if using multiprocessing
            if args.multiprocessor is not None:
                if args.multiprocessor == "mpi":
                    comm_size = MPI.COMM_WORLD.Get_size()
                    executor = MPICommExecutor(MPI.COMM_WORLD, root=0)
                elif args.multiprocessor == "cf":
                    executor = ProcessPoolExecutor()
                with executor as run_simulations_exec:
                    if args.multiprocessor == "mpi":
                        run_simulations_exec.max_workers = comm_size
                        
                    # for MPIPool executor, (waiting as if shutdown() were called with wait set to True)

                    # if args.reaggregate_simulations is true, or for any case family where doesn't time_series_results_all.csv exist, 
                    # read the time-series csv files for all case families, case names, and wind seeds
                    read_futures = [run_simulations_exec.submit(
                                                    read_time_series_data, 
                                                    results_path=os.path.join(args.save_dir, case_families[i], fn),
                                                    input_dict_path=os.path.join(args.save_dir, case_families[i], 
                                                                                   f"input_config_{re.search('(?<=time_series_results_).+(?=_seed_\\d+.csv)', fn).group()}.pkl"))
                        for i in args.case_ids 
                        for fn in case_family_case_names[case_families[i]]
                        if args.reaggregate_simulations or not os.path.exists(os.path.join(args.save_dir, case_families[i], "time_series_results_all.csv"))
                    ]

                    new_time_series_df = [fut.result() for fut in read_futures]
                    # if there are new resulting dataframes, concatenate them from a list into a dataframe
                    if new_time_series_df:
                        new_time_series_df = pd.concat(new_time_series_df)

                    read_futures = [run_simulations_exec.submit(read_case_family_time_series_data, 
                                                                case_family=case_families[i], save_dir=args.save_dir)
                                    for i in args.case_ids
                                    if not args.reaggregate_simulations and os.path.exists(os.path.join(args.save_dir, case_families[i], "time_series_results_all.csv"))]
                    existing_time_series_df = [fut.result() for fut in read_futures]

                    if len(new_time_series_df):
                        write_futures = [run_simulations_exec.submit(write_case_family_time_series_data, 
                                                                     case_family=case_families[i], 
                                                                     new_time_series_df=new_time_series_df, 
                                                                     save_dir=args.save_dir)
                                        for i in args.case_ids
                                        if args.reaggregate_simulations or not os.path.exists(os.path.join(args.save_dir, case_families[i], "time_series_results_all.csv"))]
                        _ = [fut.result() for fut in write_futures]
                    
                    time_series_df = pd.concat(existing_time_series_df + [new_time_series_df])
                    
                    # if args.reaggregate_simulations is true, or for any case family where doesn't agg_results_all.csv exist, compute the aggregate stats for each case families and case name, over all wind seeds
                    futures = [run_simulations_exec.submit(aggregate_time_series_data,
                                                             time_series_df=time_series_df.iloc[(time_series_df.index.get_level_values("CaseFamily") == case_families[i]) & (time_series_df.index.get_level_values("CaseName") == case_name), :],
                                                                input_dict_path=os.path.join(args.save_dir, case_families[i], f"input_config_case_{case_name}.pkl"),
                                                                n_seeds=args.n_seeds)
                        for i in args.case_ids
                        for case_name in pd.unique(time_series_df.iloc[(time_series_df.index.get_level_values("CaseFamily") == case_families[i])].index.get_level_values("CaseName"))
                        # for case_name in [re.findall(r"(?<=case_)(.*)(?=_seed)", fn)[0] for fn in case_family_case_names[case_families[i]]]
                        if args.reaggregate_simulations or not os.path.exists(os.path.join(args.save_dir, case_families[i], 
                                                                                           "agg_results_all.csv"))
                    ]

                    new_agg_df = [fut.result() for fut in futures]
                    new_agg_df = [df for df in new_agg_df if df is not None]
                    if len(new_agg_df):
                        new_agg_df = pd.concat(new_agg_df)
                    else:
                        new_agg_df = pd.DataFrame()
                    # if args.reaggregate_simulations is false, read the remaining aggregate data from each agg_results_all csv file
                    read_futures = [run_simulations_exec.submit(read_case_family_agg_data, 
                                                                case_family=case_families[i], save_dir=args.save_dir)
                                    for i in args.case_ids 
                                    if not args.reaggregate_simulations and os.path.exists(os.path.join(args.save_dir, case_families[i], "agg_results_all.csv"))]
                    existing_agg_df = [fut.result() for fut in read_futures]

                    if len(new_agg_df):
                        write_futures = [run_simulations_exec.submit(write_case_family_agg_data,
                                                                     case_family=case_families[i],
                                                                     new_agg_df=new_agg_df,
                                                                     save_dir=args.save_dir)
                                        for i in args.case_ids
                                        if args.reaggregate_simulations or not os.path.exists(os.path.join(args.save_dir, case_families[i], "agg_results_all.csv"))]
                        _ = [fut.result() for fut in write_futures]

                    agg_df = pd.concat(existing_agg_df + [new_agg_df])
                    
            # else, run sequentially
            else:
                new_time_series_df = []
                existing_time_series_df = []
                for i in args.case_ids:
                    # all_ts_df_path = os.path.join(args.save_dir, case_families[i], "time_series_results_all.csv")
                    if not args.reaggregate_simulations and os.path.exists(os.path.join(args.save_dir, case_families[i], "time_series_results_all.csv")):
                        existing_time_series_df.append(read_case_family_time_series_data(case_families[i], save_dir=args.save_dir))
                
                new_case_family_time_series_df = [] 
                for i in args.case_ids:
                    # if reaggregate_simulations, or if the aggregated time series data doesn't exist for this case family, read the csv files for that case family
                    if args.reaggregate_simulations or not os.path.exists(os.path.join(args.save_dir, case_families[i], "time_series_results_all.csv")):
                        for fn in case_family_case_names[case_families[i]]:
                            new_case_family_time_series_df.append(
                                read_time_series_data(results_path=os.path.join(args.save_dir, case_families[i], fn),
                                                      input_dict_path=os.path.join(args.save_dir, case_families[i], 
                                                                                   f"input_config_{re.search('(?<=time_series_results_).+(?=_seed_\\d+.csv)', fn).group()}.pkl")))

                    # if any new time series data has been read, add it to the new_time_series_df list and save the aggregated time-series data
                    if new_case_family_time_series_df:
                        new_time_series_df.append(pd.concat(new_case_family_time_series_df))
                        write_case_family_time_series_data(case_families[i], new_time_series_df[-1], args.save_dir)
                
                time_series_df = pd.concat(existing_time_series_df + new_time_series_df)
                
                new_agg_df = []
                for i in args.case_ids:
                    if args.reaggregate_simulations or not os.path.exists(os.path.join(args.save_dir, case_families[i], "agg_results_all.csv")):
                        # for case_name in set([re.findall(r"(?<=case_)(.*)(?=_seed)", fn)[0] for fn in case_family_case_names[case_families[i]]]):
                        case_family_df = time_series_df.iloc[time_series_df.index.get_level_values("CaseFamily") == case_families[i], :]
                        for case_name in pd.unique(case_family_df.index.get_level_values("CaseName")):
                            case_name_df = case_family_df.iloc[case_family_df.index.get_level_values("CaseName") == case_name, :]
                            res = aggregate_time_series_data(
                                                            time_series_df=case_name_df,
                                                            input_dict_path=os.path.join(args.save_dir, case_families[i], f"input_config_case_{case_name}.pkl"),
                                                            # results_path=os.path.join(args.save_dir, case_families[i], f"agg_results_{case_name}.csv"),
                                                            n_seeds=args.n_seeds)
                            if res is not None:
                                new_agg_df.append(res)

                new_agg_df = pd.concat(new_agg_df)

                existing_agg_df = []
                for i in args.case_ids:
                    if not args.reaggregate_simulations and os.path.exists(os.path.join(args.save_dir, case_families[i], "agg_results_all.csv")):
                        existing_agg_df.append(read_case_family_agg_data(case_families[i], save_dir=args.save_dir))
                
                for i in args.case_ids:
                    # if reaggregate_simulations, or if the aggregated time series data doesn't exist for this case family, read the csv files for that case family
                    # if any new time series data has been read, add it to the new_time_series_df list and save the aggregated time-series data
                    if args.reaggregate_simulations or not os.path.exists(os.path.join(args.save_dir, case_families[i], "agg_results_all.csv")):
                        write_case_family_agg_data(case_families[i], new_agg_df, args.save_dir)
                
                agg_df = pd.concat(existing_agg_df + [new_agg_df])

        elif RUN_ONCE:
            time_series_df = []
            for i in args.case_ids:
                warnings.simplefilter('error', pd.errors.DtypeWarning)
                filepath = os.path.join(args.save_dir, case_families[i], "time_series_results_all.csv")
                if os.path.exists(filepath):
                    try:
                        # time_series_df.append(pd.read_csv(filepath, index_col=[0, 1]))
                        # get column names 
                        with open(filepath, 'r', newline='') as fp:
                            csv_reader = csv.reader(fp)
                            columns = next(csv_reader)
                            columns = columns[1:] # remove index row
                        bool_cols = [col for col in columns if "TurbineOfflineStatus" in col]
                        if bool_cols:
                            df = pd.read_csv(filepath, index_col=[0, 1], dtype={col: object for col in bool_cols}) # necessary if contains NaNs
                            for col in bool_cols:
                                df.loc[(df[col] == "False") | (df[col].isna()), col] = False
                                df[col] = df[col].astype(bool)
                        else:
                            df = pd.read_csv(filepath, index_col=[0, 1])
                            
                        time_series_df.append(df)
                    except pd.errors.DtypeWarning as w:
                        logging.error(f"DtypeWarning with combined time series file {filepath}: {w}")
                        warnings.simplefilter('ignore', pd.errors.DtypeWarning)
                        bad_df = pd.read_csv(filepath, index_col=[0, 1], low_memory=False)
                        bad_cols = [bad_df.columns[int(s) - len(bad_df.index.names)] for s in re.findall(r"(?<=Columns \()(.*)(?=\))", w.args[0])[0].split(",")]
                        bad_df.loc[bad_df[bad_cols].isna().any(axis=1)]
            time_series_df = pd.concat(time_series_df)
            
            agg_df = []
            for i in args.case_ids:
                warnings.simplefilter('error', pd.errors.DtypeWarning)
                filepath = os.path.join(args.save_dir, case_families[i], "agg_results_all.csv")
                if os.path.exists(filepath):
                    try:
                        agg_df.append(pd.read_csv(filepath, header=[0,1], index_col=[0, 1], skipinitialspace=True))
                    except pd.errors.DtypeWarning as w:
                        logging.error(f"DtypeWarning with combined time series file {filepath}: {w}")
                        warnings.simplefilter('ignore', pd.errors.DtypeWarning)
                        bad_df = pd.read_csv(filepath, header=[0,1], index_col=[0, 1], skipinitialspace=True)
                        bad_cols = [bad_df.columns[int(s) - len(bad_df.index.names)] for s in re.findall(r"(?<=Columns \()(.*)(?=\))", w.args[0])[0].split(",")]
                        bad_df.loc[bad_df[bad_cols].isna().any(axis=1)]

            agg_df = pd.concat(agg_df)

        if RUN_ONCE and PLOT:
            
            if (case_families.index("baseline_controllers_perfect_forecaster_awaken") in args.case_ids
                or case_families.index("baseline_controllers_perfect_forecaster_flasc") in args.case_ids):
                if case_families.index("baseline_controllers_perfect_forecaster_awaken") in args.case_ids:
                    forecaster_case_fam = "baseline_controllers_perfect_forecaster_awaken"
                elif case_families.index("baseline_controllers_perfect_forecaster_flasc") in args.case_ids:
                    forecaster_case_fam = "baseline_controllers_perfect_forecaster_flasc"
                    
                baseline_agg_df = agg_df.loc[agg_df.index.get_level_values("CaseFamily") == forecaster_case_fam, :] #.reset_index(level="CaseFamily", drop=True)
                
                config_cols = ["controller_class", "wind_forecast_class", "prediction_timedelta", "uncertain"]
                
                for (case_family, case_name), _ in baseline_agg_df.iterrows():
                # for case_name, _ in baseline_time_df.iterrows():    
                    # input_fn = [fn for fn in os.listdir(os.path.join(args.save_dir, case_family)) if "input_config" in fn and case_name in fn][0]
                    input_fn = f"input_config_case_{case_name}.pkl"
                    with open(os.path.join(args.save_dir, case_family, input_fn), mode='rb') as fp:
                        input_config = pickle.load(fp)
                        
                    full_config = {**input_config["controller"], **input_config["wind_forecast"]}
                    for col in config_cols:
                        baseline_agg_df.loc[(baseline_agg_df.index.get_level_values("CaseFamily") == case_family) & 
                                            (baseline_agg_df.index.get_level_values("CaseName") == case_name), col] = full_config[col]

                perfect_agg_df = baseline_agg_df.loc[baseline_agg_df["wind_forecast_class"] == "PerfectForecast", :]
                controllers = pd.unique(perfect_agg_df["controller_class"])
                controller_labels = {"GreedyController": "Greedy", "LookupBasedWakeSteeringController": "LUT"}
                
                # PLOT 1) Farm power of perfect forecaster vs prediction timedela for different controllers
                import seaborn as sns
                import matplotlib.pyplot as plt
                controllers = pd.unique(perfect_agg_df["controller_class"])
                plot_df = perfect_agg_df.copy()
                plot_df["prediction_timedelta"] = plot_df["prediction_timedelta"].dt.total_seconds()
                plot_df[("FarmPowerMean", "mean")] = plot_df[("FarmPowerMean", "mean")] / 1e6
                
                x_vals = pd.unique(plot_df["prediction_timedelta"])
                xlim = (x_vals.min(), x_vals.max())
                fig, ax = plt.subplots(1, len(controllers))
                for c, ctrl in enumerate(controllers):
                    sns.lineplot(plot_df.loc[plot_df["controller_class"] == ctrl, :], 
                                x="prediction_timedelta", y=("FarmPowerMean", "mean"), ax=ax[c])
                    ax[c].set_ylabel("")
                    ax[c].set_xlabel("Prediction Horizon (s)")
                    ax[c].set_title(f"{controller_labels[ctrl]} Mean Farm Power (MW)")
                    ax[c].set_xlim(xlim)
                    ax[c].set_xticks(x_vals)
                
                # PLOT 2) Farm power ratio of other forecasters relative to perfect forecaster vs prediction timedela for different controllers (diff plots)
                plot_df = forecasters_agg_df.set_index(["controller_class", "prediction_timedelta"])
                plot_df["power_ratio"] = (plot_df[("FarmPowerMean", "mean")] / perfect_agg_df.set_index(["controller_class", "prediction_timedelta"])[("FarmPowerMean", "mean")]) * 100
                plot_df = plot_df.reset_index()
                plot_power_increase_vs_prediction_time(plot_df, args.save_dir)

            
            if (case_families.index("baseline_controllers_forecasters_test_flasc") in args.case_ids
                or case_families.index("baseline_controllers_forecasters_test_awaken") in args.case_ids):
                from whoc.wind_forecast.WindForecast import WindForecast
                from wind_forecasting.preprocessing.data_inspector import DataInspector
                
                if case_families.index("baseline_controllers_forecasters_test_flasc") in args.case_ids:
                    forecaster_case_fam = "baseline_controllers_forecasters_test_flasc"
                elif case_families.index("baseline_controllers_forecasters_test_awaken") in args.case_ids:
                    forecaster_case_fam = "baseline_controllers_forecasters_test_awaken"
                
                baseline_time_df = time_series_df.loc[time_series_df.index.get_level_values("CaseFamily") == forecaster_case_fam, :] #.reset_index(level="CaseFamily", drop=True)
                baseline_agg_df = agg_df.loc[agg_df.index.get_level_values("CaseFamily") == forecaster_case_fam, :] #.reset_index(level="CaseFamily", drop=True)
                
                config_cols = ["controller_class", "wind_forecast_class", "prediction_timedelta", "uncertain"]
                
                for (case_family, case_name), _ in baseline_agg_df.iterrows():
                # for case_name, _ in baseline_time_df.iterrows():    
                    # input_fn = [fn for fn in os.listdir(os.path.join(args.save_dir, case_family)) if "input_config" in fn and case_name in fn][0]
                    input_fn = f"input_config_case_{case_name}.pkl"
                    with open(os.path.join(args.save_dir, case_family, input_fn), mode='rb') as fp:
                        input_config = pickle.load(fp)
                        
                    full_config = {**input_config["controller"], **input_config["wind_forecast"]}
                    for col in config_cols:
                        baseline_time_df.loc[(baseline_time_df.index.get_level_values("CaseFamily") == case_family) & 
                                            (baseline_time_df.index.get_level_values("CaseName") == case_name), col] = full_config[col]
                        baseline_agg_df.loc[(baseline_agg_df.index.get_level_values("CaseFamily") == case_family) & 
                                            (baseline_agg_df.index.get_level_values("CaseName") == case_name), col] = full_config[col]

                # Filter data for the two forecast types
                # forecasters_agg_df = baseline_agg_df.loc[baseline_agg_df["wind_forecast_class"] != "PerfectForecast", :]
                forecasters_agg_df = baseline_agg_df.loc[baseline_agg_df["wind_forecast_class"] != "PerfectForecast", :] 
                perfect_agg_df = baseline_agg_df.loc[baseline_agg_df["wind_forecast_class"] == "PerfectForecast", :] #PerfectForecast
                controllers = pd.unique(perfect_agg_df["controller_class"])
                controller_labels = {"GreedyController": "Greedy", "LookupBasedWakeSteeringController": "LUT"}
                
                # PLOT 3) Mean of True vs Predicted values of Turbine wind speeds vs. time for different controllers (diff plots) and forecasters (diff colors)
                
                # forecasters_time_df = baseline_time_df.loc[baseline_time_df["wind_forecast_class"] != "PerfectForecast", :]
                # perfect_time_df = baseline_time_df.loc[baseline_time_df["wind_forecast_class"] == "PerfectForecast", :]
                baseline_time_df["TrueTurbineWindSpeedHorzMean"] = baseline_time_df[[col for col in baseline_time_df.columns if "TrueTurbineWindSpeedHorz_" in col]].mean(axis=1)
                baseline_time_df["TrueTurbineWindSpeedVertMean"] = baseline_time_df[[col for col in baseline_time_df.columns if "TrueTurbineWindSpeedVert_" in col]].mean(axis=1)
                baseline_time_df["PredictedTurbineWindSpeedHorzMean"] = baseline_time_df[[col for col in baseline_time_df.columns if "PredictedTurbineWindSpeedHorz_" in col]].mean(axis=1)
                baseline_time_df["PredictedTurbineWindSpeedVertMean"] = baseline_time_df[[col for col in baseline_time_df.columns if "PredictedTurbineWindSpeedVert_" in col]].mean(axis=1)
                baseline_time_df["StddevTurbineWindSpeedHorzMean"] = baseline_time_df[[col for col in baseline_time_df.columns if "StddevTurbineWindSpeedHorz_" in col]].mean(axis=1)
                baseline_time_df["StddevTurbineWindSpeedVertMean"] = baseline_time_df[[col for col in baseline_time_df.columns if "StddevTurbineWindSpeedVert_" in col]].mean(axis=1)
                
                
                
                # color = sns.color_palette()[t]
                #     ax.fill_between(
                #         forecast.index.to_timestamp(), tid_df["loc"] - 1*tid_df["std_dev"], tid_df["loc"] + 1*tid_df["std_dev"], alpha=0.2, color=color
                #     )
                import seaborn as sns
                import matplotlib.pyplot as plt
                # controllers = pd.unique(baseline_time_df["controller_class"])
                controllers = baseline_agg_df[["controller_class", "uncertain"]].reset_index(drop=True)
                
                xlim = (baseline_time_df[["Time", "TrueTurbineWindSpeedHorzMean", "TrueTurbineWindSpeedVertMean"]].dropna()["Time"].min(),
                        baseline_time_df[["Time", "TrueTurbineWindSpeedHorzMean", "TrueTurbineWindSpeedVertMean"]].dropna()["Time"].max())
<<<<<<< HEAD
                controllers = pd.unique(baseline_time_df["controller_class"])
                for c, ctrl in enumerate(controllers):
                    cond = (baseline_time_df["controller_class"] == ctrl) & (baseline_time_df["WindSeed"] == 0)
=======
                
                # controllers = controllers.iloc[1:]
                fig, ax = plt.subplots(2, len(controllers), sharex=True)
                if ax.ndim == 1 :
                    ax = ax[:, np.newaxis]
                for c, row in controllers.iterrows():
                    ctrl = row["controller_class"].iloc[0]
                    uncertain = row["uncertain"].iloc[0]
                    cond = (baseline_time_df["controller_class"] == ctrl) & (baseline_time_df["uncertain"] == uncertain) & (baseline_time_df["WindSeed"] == 0)
>>>>>>> f56931c5
                    df = baseline_time_df.reset_index(level=["CaseFamily", "CaseName"], drop=True).loc[cond.values, :].dropna(subset=["TrueTurbineWindSpeedHorzMean", "TrueTurbineWindSpeedVertMean"])
                    df["prediction_timedelta"] = df["prediction_timedelta"].dt.total_seconds().astype(int)
                    df = df.rename(columns={"prediction_timedelta": "Prediction Horizon (s)", "wind_forecast_class": "Forecaster"})
                    sns.lineplot(df,
                                x="Time", y="PredictedTurbineWindSpeedHorzMean", 
                                hue="Prediction Horizon (s)",
                                style="Forecaster", ax=ax[0, c],
                                palette=sns.color_palette("tab10"))
                    ax[0, c].plot(df["Time"], df["TrueTurbineWindSpeedHorzMean"], linestyle="-", color="black")
                    sns.lineplot(df,
                                x="Time", y="PredictedTurbineWindSpeedVertMean", 
                                hue="Prediction Horizon (s)",
                                style="Forecaster", ax=ax[1, c],
                                palette=sns.color_palette("tab10"))
                    ax[1, c].plot(df["Time"], df["TrueTurbineWindSpeedVertMean"], linestyle="-", color="black")
                    
                    if uncertain:
                        for p, pred_len in enumerate(pd.unique(df["Prediction Horizon (s)"])):
                            sub_df = df.loc[(df["Prediction Horizon (s)"] == pred_len), :]
                            color = sns.color_palette("tab10")[p]
                            ax[0, c].fill_between(
                                sub_df["Time"], 
                                sub_df["PredictedTurbineWindSpeedHorzMean"] - 1*sub_df["StddevTurbineWindSpeedHorzMean"], 
                                sub_df["PredictedTurbineWindSpeedHorzMean"] + 1*sub_df["StddevTurbineWindSpeedHorzMean"], 
                                alpha=0.2, color=ax[0, c].get_lines()[p].get_color()
                            )
                            ax[1, c].fill_between(
                                sub_df["Time"], 
                                sub_df["PredictedTurbineWindSpeedVertMean"] - 1*sub_df["StddevTurbineWindSpeedVertMean"], 
                                sub_df["PredictedTurbineWindSpeedVertMean"] + 1*sub_df["StddevTurbineWindSpeedVertMean"], 
                                alpha=0.2, color=ax[1, c].get_lines()[p].get_color()
                            )
                    
                    single_df = df.loc[df["Prediction Horizon (s)"] == df["Prediction Horizon (s)"].max(), :]
                    # ax[0, c].plot(single_df["Time"], single_df["TrueTurbineWindSpeedHorzMean"], color=None, linestyle=":")
                    # ax[1, c].plot(single_df["Time"], single_df["TrueTurbineWindSpeedVertMean"], color=None, linestyle=":")
                    ax[0, c].set_title(f"{controller_labels[ctrl]}")
                    ax[0, c].set_ylabel("")
                    ax[1, c].set_ylabel("")
                    ax[0, c].legend([], [], frameon=False)
                    ax[1, c].legend([], [], frameon=False)
                    ax[0, c].set_xlabel("")
                    ax[1, c].set_xlabel("Time (s)")
                    ax[0, c].set_xlim(xlim)
                    ax[1, c].set_xlim(xlim)
                    # ax[0, c].set_xticks([])
                
                ax[0, 0].set_ylabel("$u$ Wind \nSpeed (m/s)", rotation=0, labelpad=50)
                ax[1, 0].set_ylabel("$v$ Wind \nSpeed (m/s)", rotation=0, labelpad=50)
                h, l = ax[0, -1].get_legend_handles_labels()
                # new_labels = [" ".join([lll.capitalize() for lll in ll.split("_")]) for ll in l]
                new_labels = l[:l.index("Forecaster")+1] + [" ".join(re.findall("[A-Z][^A-Z]*", re.search("\\w+(?=Forecast)", ll).group())) for ll in l[l.index("Forecaster")+1:]]
                
                ax[0, -1].legend(h, new_labels, frameon=False, loc='upper left', bbox_to_anchor=(1.01, 1))
                plt.tight_layout()
                fig.savefig(os.path.join(args.save_dir, "prob_forecast.png"))
                
                # PLOT 4) Yaw angles/power for persistent vs. other forecasters for best lead times
                best_forecaster_prediction_delta = forecasters_agg_df.groupby("wind_forecast_class", group_keys=False).apply(lambda x: x.sort_values(by=("FarmPowerMean", "mean"), ascending=False).head(10)) #[("FarmPowerMean", "mean")] 
                best_perfect_prediction_delta = perfect_agg_df.groupby("wind_forecast_class", group_keys=False).apply(lambda x: x.sort_values(by=("FarmPowerMean", "mean"), ascending=False).head(10))
                plotting_cases = [(forecaster_case_fam, df[1]._name[1]) for df in baseline_agg_df.iterrows()]
                plot_simulations(
                        time_series_df, plotting_cases, args.save_dir, include_power=True, 
                        legend_loc="outer", single_plot=False) 
                # TODO yaw, power, and offline columns are only present for turbine in target_turbine_indices, otherwise nan = these should be renamed to reflect which turbines they are
                # PLOT 5) True vs predicted values
                forecast_wf = time_series_df.iloc[
                    (time_series_df.index.get_level_values("CaseFamily") == forecaster_case_fam)]\
                        .reset_index(level=["CaseFamily", "CaseName"], drop=True)[
                           ["WindSeed", "PredictedTime", "controller_class", "wind_forecast_class", "prediction_timedelta"] 
                           + [col for col in time_series_df.columns if "PredictedTurbine" in col] 
                        ].rename(columns={"PredictedTime": "time"})
                        
                true_wf = time_series_df.iloc[
                    (time_series_df.index.get_level_values("CaseFamily") == forecaster_case_fam)]\
                        .reset_index(level=["CaseFamily", "CaseName"], drop=True)[
                           ["WindSeed", "Time", "controller_class", "wind_forecast_class", "prediction_timedelta"] 
                           + [col for col in time_series_df.columns if col.startswith("TurbineWind")] 
                           + [col for col in time_series_df.columns if col.startswith("TurbineYawAngle_")] 
                        ].rename(columns={"Time": "time"})
                
                id_vars = ["WindSeed", "time", "controller_class", "wind_forecast_class", "prediction_timedelta"]
                value_vars = set([re.match(".*(?=_\\d+)", col).group(0) for col in time_series_df.columns if col.startswith("PredictedTurbine")])
                # first unpivot makes long on turbine ids, second makes long on feature type, for the purposes of seaborn plot
                forecast_wf = DataInspector.unpivot_dataframe(forecast_wf, 
                                                            value_vars=value_vars, 
                                                            turbine_signature="_(\\d+)$")\
                                                    .melt(id_vars=["turbine_id"] + id_vars, 
                                                          value_vars=value_vars, 
                                                          var_name="feature", value_name="value")
                forecast_wf = forecast_wf.assign(data_type="Forecast")
                forecast_wf["time"] = pd.to_datetime(forecast_wf["time"], unit="s")
                forecast_wf.loc[forecast_wf["feature"] == "PredictedTurbineWindSpeedVert", "feature"] = "ws_vert"
                forecast_wf.loc[forecast_wf["feature"] == "PredictedTurbineWindSpeedHorz", "feature"] = "ws_horz"
                forecast_wf.loc[forecast_wf["feature"] == "PredictedTurbineWindDir", "feature"] = "wd"
                forecast_wf.loc[forecast_wf["feature"] == "PredictedTurbineWindMag", "feature"] = "wm"
                
                value_vars = set([re.match(".*(?=_\\d+)", col).group(0) for col in time_series_df.columns if (col.startswith("TurbineWind") or col.startswith("TurbineYawAngle_"))]) 
                true_wf = DataInspector.unpivot_dataframe(true_wf, 
                                                    value_vars=value_vars, 
                                                turbine_signature="_(\\d+)$")\
                                                .melt(id_vars=["turbine_id"] + id_vars, 
                                            value_vars=value_vars, 
                                            var_name="feature", value_name="value")
                true_wf = true_wf.assign(data_type="True")
                true_wf["time"] = pd.to_datetime(true_wf["time"], unit="s")
                true_wf.loc[true_wf["feature"] == "TurbineWindSpeedVert", "feature"] = "ws_vert"
                true_wf.loc[true_wf["feature"] == "TurbineWindSpeedHorz", "feature"] = "ws_horz"
                true_wf.loc[true_wf["feature"] == "TurbineWindDir", "feature"] = "wd"
                true_wf.loc[true_wf["feature"] == "TurbineWindMag", "feature"] = "wm"
                true_wf.loc[true_wf["feature"] == "TurbineYawAngle", "feature"] = "nc"
                # TODO HIGH clean this code up
                
                wind_seed = 0
                wind_forecast_class = "KalmanFilterForecast" # "PerfectForecast" # 
                # controller_class = "GreedyController"
                controller_class = "LookupBasedWakeSteeringController"
                WindForecast.plot_forecast(
                    forecast_wf=forecast_wf.loc[
                        (forecast_wf["WindSeed"] == wind_seed) & (forecast_wf["wind_forecast_class"] == wind_forecast_class) & (forecast_wf["controller_class"] == controller_class), 
                        ["data_type", "time", "feature", "value", "turbine_id"]],
                    true_wf=true_wf.loc[
                        (true_wf["WindSeed"] == wind_seed) & (true_wf["wind_forecast_class"] == wind_forecast_class) & (true_wf["controller_class"] == controller_class), 
                        ["data_type", "time", "feature", "value", "turbine_id"]]
                )
                import seaborn as sns
                import matplotlib.pyplot as plt
                import polars as pl
                fig, ax = plt.subplots(1, 1)
                #  & (true_wf["time"].between(forecast_wf["time"].min(), forecast_wf["time"].max(), closed="both"))
                sns.lineplot(data=true_wf.loc[
                        (true_wf["WindSeed"] == wind_seed) & (true_wf["wind_forecast_class"] == wind_forecast_class) & (true_wf["controller_class"] == controller_class), 
                        ["data_type", "time", "feature", "value", "turbine_id"]]\
                                        .loc[(true_wf["feature"] == "nc"), :],
                                 x="time", y="value", ax=ax, style="data_type", hue="turbine_id")
            
                 
            
            if ((case_families.index("baseline_controllers") in args.case_ids)):
                mpc_df = agg_df.iloc[agg_df.index.get_level_values("CaseFamily") != "baseline_controllers"]
                lut_df = agg_df.iloc[(agg_df.index.get_level_values("CaseFamily") == "baseline_controllers") & (agg_df.index.get_level_values("CaseName") == "LUT")] 
                greedy_df = agg_df.iloc[(agg_df.index.get_level_values("CaseFamily") == "baseline_controllers") & (agg_df.index.get_level_values("CaseName") == "Greedy")]
                
                better_than_lut_df = mpc_df.loc[(mpc_df[("FarmPowerMean", "mean")] > lut_df[("FarmPowerMean", "mean")].iloc[0]) 
                                                & (mpc_df[("YawAngleChangeAbsMean", "mean")] < lut_df[("YawAngleChangeAbsMean", "mean")].iloc[0]), 
                                                [("RelativeTotalRunningOptimizationCostMean", "mean"), ("YawAngleChangeAbsMean", "mean"), ("FarmPowerMean", "mean")]]\
                                                    .sort_values(by=("RelativeTotalRunningOptimizationCostMean", "mean"), ascending=True)\
                                                        .reset_index(level="CaseFamily", drop=True)
                better_than_greedy_df = mpc_df.loc[(mpc_df[("FarmPowerMean", "mean")] > greedy_df[("FarmPowerMean", "mean")].iloc[0]), 
                                                   [("RelativeTotalRunningOptimizationCostMean", "mean"), ("YawAngleChangeAbsMean", "mean"), ("FarmPowerMean", "mean")]]\
                                                    .sort_values(by=("YawAngleChangeAbsMean", "mean"), ascending=True)\
                                                        .reset_index(level="CaseFamily", drop=True)

                100 * (better_than_lut_df.iloc[0]["FarmPowerMean"] - lut_df.iloc[0]["FarmPowerMean"]) / lut_df.iloc[0]["FarmPowerMean"]
                100 * (better_than_lut_df.iloc[0]["FarmPowerMean"] - greedy_df.iloc[0]["FarmPowerMean"]) / greedy_df.iloc[0]["FarmPowerMean"]
                100 * (better_than_lut_df.iloc[0]["YawAngleChangeAbsMean"] - lut_df.iloc[0]["YawAngleChangeAbsMean"]) / lut_df.iloc[0]["YawAngleChangeAbsMean"]
                100 * (better_than_lut_df.iloc[0]["YawAngleChangeAbsMean"] - greedy_df.iloc[0]["YawAngleChangeAbsMean"]) / greedy_df.iloc[0]["YawAngleChangeAbsMean"]
                
                if True:
                    plotting_cases = [("wind_preview_type", better_than_lut_df.iloc[0]._name),   
                                        ("baseline_controllers", "LUT"),
                                        ("baseline_controllers", "Greedy")
                        ]
                    plot_simulations(
                        time_series_df, plotting_cases, args.save_dir, include_power=True, legend_loc="outer", single_plot=False) 

            if ((case_families.index("baseline_controllers") in args.case_ids)) and (case_families.index("cost_func_tuning") in args.case_ids):
                
                mpc_alpha_df = agg_df.iloc[agg_df.index.get_level_values("CaseFamily") == "cost_func_tuning"]

                if case_families.index("baseline_controllers") in args.case_ids:
                    lut_df = agg_df.iloc[(agg_df.index.get_level_values("CaseFamily") == "baseline_controllers") & (agg_df.index.get_level_values("CaseName") == "LUT")] 
                    greedy_df = agg_df.iloc[(agg_df.index.get_level_values("CaseFamily") == "baseline_controllers") & (agg_df.index.get_level_values("CaseName") == "Greedy")]
                elif case_families.index("baseline_controllers_3") in args.case_ids:
                    lut_df = agg_df.iloc[(agg_df.index.get_level_values("CaseFamily") == "baseline_controllers_3") & (agg_df.index.get_level_values("CaseName") == "LUT")] 
                    greedy_df = agg_df.iloc[(agg_df.index.get_level_values("CaseFamily") == "baseline_controllers_3") & (agg_df.index.get_level_values("CaseName") == "Greedy")]

                mpc_alpha_df[[("RelativeTotalRunningOptimizationCostMean", "mean"), ("RelativeRunningOptimizationCostTerm_0", "mean"), ("RelativeRunningOptimizationCostTerm_1", "mean"), ("YawAngleChangeAbsMean", "mean"), ("FarmPowerMean", "mean")]]\
                        .sort_values(by=("FarmPowerMean", "mean"), ascending=False).reset_index(level="CaseFamily", drop=True) 
            

                # better_than_lut_df = mpc_alpha_df.loc[(mpc_alpha_df[("FarmPowerMean", "mean")] > lut_df[("FarmPowerMean", "mean")].iloc[0]), [("RelativeTotalRunningOptimizationCostMean", "mean"), ("YawAngleChangeAbsMean", "mean"), ("FarmPowerMean", "mean")]].sort_values(by=("RelativeTotalRunningOptimizationCostMean", "mean"), ascending=True).reset_index(level="CaseFamily", drop=True)
                better_than_lut_df = mpc_alpha_df.loc[(mpc_alpha_df[("FarmPowerMean", "mean")] > lut_df[("FarmPowerMean", "mean")].iloc[0]) & (mpc_alpha_df[("YawAngleChangeAbsMean", "mean")] < lut_df[("YawAngleChangeAbsMean", "mean")].iloc[0]), [("RelativeTotalRunningOptimizationCostMean", "mean"), ("YawAngleChangeAbsMean", "mean"), ("FarmPowerMean", "mean")]].reset_index(level="CaseFamily", drop=True)
                better_than_greedy_df = mpc_alpha_df.loc[(mpc_alpha_df[("FarmPowerMean", "mean")] > greedy_df[("FarmPowerMean", "mean")].iloc[0]), [("RelativeTotalRunningOptimizationCostMean", "mean"), ("YawAngleChangeAbsMean", "mean"), ("FarmPowerMean", "mean")]].sort_values(by=("FarmPowerMean", "mean"), ascending=False).reset_index(level="CaseFamily", drop=True)

                # plot_simulations(time_series_df=time_series_df, 
                #                  plotting_cases=[("cost_func_tuning", "alpha_0.001"),
                #                                   ("cost_func_tuning", "alpha_0.999")], save_dir=args.save_dir)

                
                # x = agg_df.loc[(agg_df.index.get_level_values("CaseFamily") == "cost_func_tuning") 
                #            & ((agg_df.index.get_level_values("CaseName") == "alpha_0.001") 
                #               | (agg_df.index.get_level_values("CaseName") == "alpha_0.999")), 
                #            [('YawAngleChangeAbsMean', 'mean'), ('FarmPowerMean', 'mean'), 
                #             ('RelativeRunningOptimizationCostTerm_0', 'mean'), ('RelativeRunningOptimizationCostTerm_1', 'mean')]
                #             ].sort_values(by=('FarmPowerMean', 'mean'), ascending=False).reset_index(level="CaseFamily", drop=True)
                # x.columns = x.columns.droplevel(1)
                better_than_lut_df = better_than_lut_df.sort_values(by=("FarmPowerMean", "mean"), ascending=False)
                100 * (better_than_lut_df.iloc[0]["FarmPowerMean"] - lut_df.iloc[0]["FarmPowerMean"]) / lut_df.iloc[0]["FarmPowerMean"]
                100 * (better_than_lut_df.iloc[0]["FarmPowerMean"] - greedy_df.iloc[0]["FarmPowerMean"]) / greedy_df.iloc[0]["FarmPowerMean"]
                
                better_than_lut_df = better_than_lut_df.sort_values(by=("YawAngleChangeAbsMean", "mean"), ascending=True)
                100 * (better_than_lut_df.iloc[0]["YawAngleChangeAbsMean"] - lut_df.iloc[0]["YawAngleChangeAbsMean"]) / lut_df.iloc[0]["YawAngleChangeAbsMean"]
                100 * (better_than_lut_df.iloc[0]["YawAngleChangeAbsMean"] - greedy_df.iloc[0]["YawAngleChangeAbsMean"]) / greedy_df.iloc[0]["YawAngleChangeAbsMean"]

                100 * (lut_df.iloc[0]["FarmPowerMean"] - greedy_df.iloc[0]["FarmPowerMean"]) / greedy_df.iloc[0]["FarmPowerMean"]
                100 * (lut_df.iloc[0]["YawAngleChangeAbsMean"] - greedy_df.iloc[0]["YawAngleChangeAbsMean"]) / greedy_df.iloc[0]["YawAngleChangeAbsMean"]

                plot_cost_function_pareto_curve(agg_df, args.save_dir)

            if (case_families.index("baseline_controllers") in args.case_ids) and (case_families.index("scalability") in args.case_ids):
                floris_input_files = case_studies["scalability"]["floris_input_file"]["vals"]
                lut_paths = case_studies["scalability"]["lut_path"]["vals"]
                plot_wind_farm(floris_input_files, lut_paths, args.save_dir)
            
            if case_families.index("breakdown_robustness") in args.case_ids:
                plot_breakdown_robustness(agg_df, args.save_dir)

            if (case_families.index("baseline_controllers") in args.case_ids) and (case_families.index("horizon_length") in args.case_ids):
                mpc_df = agg_df.iloc[agg_df.index.get_level_values("CaseFamily")  == "horizon_length"][
                    [("YawAngleChangeAbsMean", "mean"), ("FarmPowerMean", "mean"), ("OptimizationConvergenceTime", "mean")]
                    ].sort_values(by=("FarmPowerMean", "mean"), ascending=False) #.reset_index(level="CaseFamily", drop=True)

                config_cols = ["controller_dt", "n_horizon"]
                for (case_family, case_name), _ in mpc_df.iterrows():
                    # input_fn = [fn for fn in os.listdir(os.path.join(args.save_dir, case_family)) if "input_config" in fn and case_name in fn][0]
                    input_fn = f"input_config_case_{case_name}.pkl"
                    with open(os.path.join(args.save_dir, case_family, input_fn), mode='r') as fp:
                        input_config = pickle.load(fp)
                    
                    for col in config_cols:
                        mpc_df.loc[(mpc_df.index.get_level_values("CaseFamily") == case_family) & (mpc_df.index.get_level_values("CaseName") == case_name), col] = input_config["controller"][col]

                lut_df = agg_df.iloc[agg_df.index.get_level_values("CaseFamily").str.contains("baseline_controllers") & (agg_df.index.get_level_values("CaseName") == "LUT")][[("YawAngleChangeAbsMean", "mean"), ("FarmPowerMean", "mean"), ("OptimizationConvergenceTime", "mean")]] 
                greedy_df = agg_df.iloc[agg_df.index.get_level_values("CaseFamily").str.contains("baseline_controllers") & (agg_df.index.get_level_values("CaseName") == "Greedy")][[("YawAngleChangeAbsMean", "mean"), ("FarmPowerMean", "mean"), ("OptimizationConvergenceTime", "mean")]]
                 
                plot_horizon_length(pd.concat([mpc_df, lut_df, greedy_df]), args.save_dir)

            if case_families.index("yaw_offset_study") in args.case_ids:
                
                mpc_alpha_df = agg_df.iloc[(agg_df.index.get_level_values("CaseFamily") == "yaw_offset_study") & (~agg_df.index.get_level_values("CaseName").str.contains("LUT"))]
                lut_df = agg_df.iloc[(agg_df.index.get_level_values("CaseFamily") == "yaw_offset_study") & (agg_df.index.get_level_values("CaseName").str.contains("LUT"))]
                
                if "baseline_controllers_3" in agg_df.index.get_level_values("CaseFamily"):
                    greedy_df = agg_df.iloc[(agg_df.index.get_level_values("CaseFamily") == "baseline_controllers_3") & (agg_df.index.get_level_values("CaseName").str.contains("Greedy"))]  
                    
                    better_than_lut_df = mpc_alpha_df.loc[((mpc_alpha_df[("FarmPowerMean", "mean")] > lut_df[("FarmPowerMean", "mean")].iloc[0])
                                                        & (mpc_alpha_df[("YawAngleChangeAbsMean", "mean")] < lut_df[("YawAngleChangeAbsMean", "mean")].iloc[0])), 
                                                        [("RelativeTotalRunningOptimizationCostMean", "mean"), ("YawAngleChangeAbsMean", "mean"), ("FarmPowerMean", "mean")]]\
                                                            .sort_values(by=("FarmPowerMean", "mean"), ascending=False)\
                                                                .reset_index(level="CaseFamily", drop=True)
                    plotting_cases = [("yaw_offset_study", better_than_lut_df.iloc[0]._name),   
                                                    ("baseline_controllers_3", "LUT_3turb"),
                                                    ("baseline_controllers_3", "Greedy")
                    ]
                    # NOTE USE THIS CALL TO GENERATE TIME SERIES PLOTS
                    plot_simulations(
                        time_series_df, plotting_cases, args.save_dir, include_power=True, legend_loc="outer", single_plot=False) 


                # plot yaw vs wind dir
                # set(time_series_df.loc[time_series_df.index.get_level_values("CaseFamily") == "yaw_offset_study", :].index.get_level_values("CaseName").values)
                case_names = ["LUT_3turb", "StochasticIntervalRectangular_1_3turb", "StochasticIntervalRectangular_11_3turb", 
                              "StochasticIntervalElliptical_11_3turb", "StochasticSample_25_3turb", "StochasticSample_100_3turb"]
                case_labels = ["LUT", "MPC\n1 RI Samples", "MPC\n11 RI Samples", "MPC\n11 EI Samples", "MPC\n25 * S Samples", "MPC\n100 S Samples"]
                plot_yaw_offset_wind_direction(time_series_df, case_names, case_labels,
                                            os.path.join(os.path.dirname(whoc.__file__), f"../examples/mpc_wake_steering_florisstandin/lookup_tables/lut_{3}.csv"), 
                                            os.path.join(args.save_dir, "yaw_offset_study", "yawoffset_winddir_ts.png"), plot_turbine_ids=[0, 1, 2], 
                                            include_yaw=True, include_power=True, scatter=False)
                
                for sub_case_names, sub_case_labels, filename in zip([["LUT_3turb"], 
                                                                      ["StochasticIntervalRectangular_1_3turb", "StochasticIntervalRectangular_11_3turb", "StochasticIntervalElliptical_11_3turb"],
                                                                      ["StochasticSample_25_3turb", "StochasticSample_100_3turb"]], 
                                                           [["LUT"], ["MPC\n1 * RI Samples", "MPC\n11 * RI Samples", "MPC\n11 * EI Samples"], 
                                                            ["MPC\n25 * Stochastic Samples", "MPC\n100 * Stochastic Samples"]],
                                                           ["lut", "stochastic_interval", "stochastic_sample"]):
                    plot_yaw_offset_wind_direction(time_series_df, sub_case_names, sub_case_labels,
                                                os.path.join(os.path.dirname(whoc.__file__), 
                                                             f"../examples/mpc_wake_steering_florisstandin/lookup_tables/lut_{3}.csv"),
                                                os.path.join(args.save_dir, "yaw_offset_study", 
                                                             f"yawoffset_winddir_{filename}_ts.png"), 
                                                             plot_turbine_ids=[0, 1, 2], include_yaw=True, include_power=True, scatter=False)

            if (case_families.index("baseline_controllers_3") in args.case_ids) and (case_families.index("gradient_type") in args.case_ids or case_families.index("n_wind_preview_samples") in args.case_ids):
                # find best diff_type, nu, and decay for each sampling type
                 
                if case_families.index("gradient_type") in args.case_ids:
                    MPC_TYPE = "gradient_type"
                elif case_families.index("n_wind_preview_samples") in args.case_ids:
                    MPC_TYPE = "n_wind_preview_samples"

                mpc_df = agg_df.iloc[agg_df.index.get_level_values("CaseFamily")  == MPC_TYPE][
                    [("YawAngleChangeAbsMean", "mean"), ("FarmPowerMean", "mean"), ("OptimizationConvergenceTime", "mean")]
                    ].sort_values(by=("FarmPowerMean", "mean"), ascending=False) #.reset_index(level="CaseFamily", drop=True)

                config_cols = ["n_wind_preview_samples", "wind_preview_type", "diff_type", "nu", "decay_type", "max_std_dev", "n_horizon"]
                for (case_family, case_name), _ in mpc_df.iterrows():
                    # input_fn = [fn for fn in os.listdir(os.path.join(args.save_dir, case_family)) if "input_config" in fn and case_name in fn][0]
                    input_fn = f"input_config_case_{case_name}.yaml"
                    with open(os.path.join(args.save_dir, case_family, input_fn), mode='r') as fp:
                        input_config = yaml.safe_load(fp)
                    
                    for col in config_cols:
                        mpc_df.loc[(mpc_df.index.get_level_values("CaseFamily") == case_family) & (mpc_df.index.get_level_values("CaseName") == case_name), col] = input_config["controller"][col]
            
                mpc_df["diff_direction"] = mpc_df["diff_type"].apply(lambda s: s.split("_")[1] if s != "none" else None)
                mpc_df["diff_steps"] = mpc_df["diff_type"].apply(lambda s: s.split("_")[0] if s != "none" else None)
                mpc_df["n_wind_preview_samples_index"] = None

                unique_sir_n_samples = np.sort(pd.unique(mpc_df.loc[mpc_df["wind_preview_type"] == "stochastic_interval_rectangular", "n_wind_preview_samples"]))
                unique_sie_n_samples = np.sort(pd.unique(mpc_df.loc[mpc_df["wind_preview_type"] == "stochastic_interval_elliptical", "n_wind_preview_samples"]))
                unique_ss_n_samples = np.sort(pd.unique(mpc_df.loc[mpc_df["wind_preview_type"] == "stochastic_sample", "n_wind_preview_samples"]))
                mpc_df.loc[mpc_df["wind_preview_type"] == "stochastic_interval_rectangular", "n_wind_preview_samples_index"] = mpc_df.loc[mpc_df["wind_preview_type"] == "stochastic_interval_rectangular", "n_wind_preview_samples"].apply(lambda n: np.where(unique_sir_n_samples == n)[0][0]).astype("int").values
                mpc_df.loc[mpc_df["wind_preview_type"] == "stochastic_interval_elliptical", "n_wind_preview_samples_index"] = mpc_df.loc[mpc_df["wind_preview_type"] == "stochastic_interval_elliptical", "n_wind_preview_samples"].apply(lambda n: np.where(unique_sie_n_samples == n)[0][0]).astype("int").values
                mpc_df.loc[mpc_df["wind_preview_type"] == "stochastic_sample", "n_wind_preview_samples_index"] = mpc_df.loc[mpc_df["wind_preview_type"] == "stochastic_sample", "n_wind_preview_samples"].apply(lambda n: np.where(unique_ss_n_samples == n)[0][0]).astype("int").values
                mpc_df.columns = mpc_df.columns.droplevel(1)

                # read params from input configs rather than CaseName
                lut_df = agg_df.iloc[agg_df.index.get_level_values("CaseFamily").str.contains("baseline_controllers") & (agg_df.index.get_level_values("CaseName") == "LUT")][[("YawAngleChangeAbsMean", "mean"), ("FarmPowerMean", "mean"), ("OptimizationConvergenceTime", "mean")]] 
                lut_df.columns = lut_df.columns.droplevel(1)
                greedy_df = agg_df.iloc[agg_df.index.get_level_values("CaseFamily").str.contains("baseline_controllers") & (agg_df.index.get_level_values("CaseName") == "Greedy")][[("YawAngleChangeAbsMean", "mean"), ("FarmPowerMean", "mean"), ("OptimizationConvergenceTime", "mean")]]
                greedy_df.columns = greedy_df.columns.droplevel(1)

                # better_than_lut_df = mpc_df.loc[(mpc_df["FarmPowerMean"] > lut_df["FarmPowerMean"].iloc[0]), ["YawAngleChangeAbsMean", "OptimizationConvergenceTime", "FarmPowerMean"] + config_cols].sort_values(by="FarmPowerMean", ascending=False).reset_index(level="CaseFamily", drop=True)
                better_than_lut_df = mpc_df.loc[(mpc_df["FarmPowerMean"] > lut_df["FarmPowerMean"].iloc[0]) 
                                                & (mpc_df["YawAngleChangeAbsMean"] < lut_df["YawAngleChangeAbsMean"].iloc[0]), 
                                                ["YawAngleChangeAbsMean", "OptimizationConvergenceTime", "FarmPowerMean"] + config_cols]\
                                                    .sort_values(by="FarmPowerMean", ascending=False).reset_index(level="CaseFamily", drop=True)
                # better_than_lut_df.groupby("wind_preview_type").head(3)[["n_wind_preview_samples", "wind_preview_type", "diff_type", "nu", "decay_type", "max_std_dev"]]
                   # better_than_lut_df = better_than_lut_df.reset_index(level="CaseName", drop=True)

                # better_than_lut_df = better_than_lut_df.sort_values("FarmPowerMean", ascending=False)
                # 100 * (better_than_lut_df.iloc[0]["FarmPowerMean"] - lut_df.iloc[0]["FarmPowerMean"]) / lut_df.iloc[0]["FarmPowerMean"]
                # 100 * (better_than_lut_df.iloc[0]["FarmPowerMean"] - greedy_df.iloc[0]["FarmPowerMean"]) / greedy_df.iloc[0]["FarmPowerMean"]

                # better_than_lut_df = better_than_lut_df.sort_values("YawAngleChangeAbsMean", ascending=True)
                # 100 * (better_than_lut_df.iloc[0]["YawAngleChangeAbsMean"] - lut_df.iloc[0]["YawAngleChangeAbsMean"]) / lut_df.iloc[0]["YawAngleChangeAbsMean"]
                # 100 * (better_than_lut_df.iloc[0]["YawAngleChangeAbsMean"] - greedy_df.iloc[0]["YawAngleChangeAbsMean"]) / greedy_df.iloc[0]["YawAngleChangeAbsMean"]             

                # best_case_names = better_than_lut_df.groupby(["wind_preview_type"])["diff_type"].idxmax()
                # better_than_lut_df.drop(["n_wind_preview_samples", "n_horizon"], axis=1)
                better_than_lut_df.drop(["n_wind_preview_samples", "n_horizon"], axis=1)\
                                  .loc[better_than_lut_df.index.get_level_values("CaseName").isin(
                                      better_than_lut_df.groupby(["wind_preview_type"])["FarmPowerMean"].idxmax()),
                                      ["wind_preview_type", "diff_type", "decay_type", "max_std_dev", "nu"]]

                for param in ["diff_type", "decay_type", "max_std_dev", "nu"]:
                    for agg_type in ["mean", "max"]: 
                        logging.info(f"\nFor parameter {param}, taking the {agg_type} of FarmPowerMean over all other parameters, the best parameter for each wind_preview_type is:")
                        logging.info(better_than_lut_df.drop(["n_wind_preview_samples", "n_horizon"], axis=1)\
                                        .groupby(["wind_preview_type", param])["FarmPowerMean"].agg(agg_type)\
                                        .groupby("wind_preview_type").idxmax().values)
                
                                #   .loc[better_than_lut_df.index.get_level_values("CaseName").isin(
                                #       better_than_lut_df.groupby(["wind_preview_type"])["FarmPowerMean"].idxmax()),
                                #       ["wind_preview_type", "diff_type", "decay_type", "max_std_dev", "nu"]]

                if True:
                    plot_parameter_sweep(pd.concat([mpc_df, lut_df, greedy_df]), MPC_TYPE, args.save_dir, 
                                         plot_columns=["FarmPowerMean", "diff_type", "decay_type", "max_std_dev", "n_wind_preview_samples", "wind_preview_type", "nu"],
                                         merge_wind_preview_types=False, estimator="mean")
                
                plotting_cases = [(MPC_TYPE, better_than_lut_df.sort_values(by="FarmPowerMean", ascending=False).iloc[0]._name),   
                                                ("baseline_controllers_3", "LUT"),
                                                ("baseline_controllers_3", "Greedy")
                ]

                plot_simulations(
                    time_series_df, plotting_cases, args.save_dir, include_power=True, legend_loc="outer", single_plot=False) 


                # find best power decay type
                # power_decay_type_df = agg_df.iloc[agg_df.index.get_level_values("CaseFamily")  == "power_decay_type"][[("RelativeTotalRunningOptimizationCostMean", "mean"), ("YawAngleChangeAbsMean", "mean"), ("FarmPowerMean", "mean")]].sort_values(by=("FarmPowerMean", "mean"), ascending=False).reset_index(level="CaseFamily", drop=True)

            if case_families.index("wind_preview_type") in args.case_ids:
                # TODO get best parameters from each sweep and add to other sweeps, then rerun to compare with LUT
                # find best wind_preview_type and number of samples, if best is on the upper end, increase n_wind_preview_samples in wind_preview_type sweep
                wind_preview_type_df = agg_df.iloc[agg_df.index.get_level_values("CaseFamily")  == "wind_preview_type"][[("RelativeTotalRunningOptimizationCostMean", "mean"), ("YawAngleChangeAbsMean", "mean"), ("FarmPowerMean", "mean")]].sort_values(by=("FarmPowerMean", "mean"), ascending=False).reset_index(level="CaseFamily", drop=True)


            if (case_families.index("baseline_controllers") in args.case_ids) and (case_families.index("gradient_type") in args.case_ids):
               
                mpc_df = agg_df.iloc[agg_df.index.get_level_values("CaseFamily")  == "gradient_type", :]
                lut_df = agg_df.iloc[(agg_df.index.get_level_values("CaseFamily") == "baseline_controllers") & (agg_df.index.get_level_values("CaseName") == "LUT")] 
                greedy_df = agg_df.iloc[(agg_df.index.get_level_values("CaseFamily") == "baseline_controllers") & (agg_df.index.get_level_values("CaseName") == "Greedy")]
                
                # get mpc configurations for which the generated farm power is greater than lut, and the resulting yaw actuation lesser than lut
                # better_than_lut_df = mpc_df.loc[(mpc_df[("FarmPowerMean", "mean")] > lut_df[("FarmPowerMean", "mean")].iloc[0]) & (mpc_df[("YawAngleChangeAbsMean", "mean")] < lut_df[("YawAngleChangeAbsMean", "mean")].iloc[0]), [("RelativeTotalRunningOptimizationCostMean", "mean"), ("YawAngleChangeAbsMean", "mean"), ("FarmPowerMean", "mean")]].sort_values(by=("RelativeTotalRunningOptimizationCostMean", "mean"), ascending=True).reset_index(level="CaseFamily", drop=True)
                better_than_lut_df = mpc_df.loc[(mpc_df[("FarmPowerMean", "mean")] > lut_df[("FarmPowerMean", "mean")].iloc[0]), [("YawAngleChangeAbsMean", "mean"), ("OptimizationConvergenceTime", "mean"), ("FarmPowerMean", "mean")]].sort_values(by=("FarmPowerMean", "mean"), ascending=False).reset_index(level="CaseFamily", drop=True)
                # better_than_lut = pd.read_csv(os.path.join(args.save_dir, "better_than_lut.csv"), header=[0,1], index_col=[0], skipinitialspace=True)
                better_than_lut_df.to_csv(os.path.join(args.save_dir, "better_than_lut.csv"))
                # better_than_lut_df = mpc_df.loc[(mpc_df[("YawAngleChangeAbsMean", "mean")] < lut_df[("YawAngleChangeAbsMean", "mean")].iloc[0]), [("YawAngleChangeAbsMean", "mean"), ("RelativeTotalRunningOptimizationCostMean", "mean"), ("FarmPowerMean", "mean")]].sort_values(by=("RelativeTotalRunningOptimizationCostMean", "mean"), ascending=True).reset_index(level="CaseFamily", drop=True)
                
                # get mpc configurations for which the generated farm power is greater than greedy
                better_than_greedy_df = mpc_df.loc[(mpc_df[("FarmPowerMean", "mean")] > greedy_df[("FarmPowerMean", "mean")].iloc[0]), [("RelativeTotalRunningOptimizationCostMean", "mean"), ("YawAngleChangeAbsMean", "mean"), ("FarmPowerMean", "mean")]].sort_values(by=("YawAngleChangeAbsMean", "mean"), ascending=True).reset_index(level="CaseFamily", drop=True)
                # better_than_greedy_df = better_than_greedy_df.loc[better_than_greedy_df.index.isin(better_than_lut_df.index)]
                # better_than_lut_df.loc[better_than_lut_df.index.isin(better_than_greedy_df.index)]
                # greedy warm start better,
                
                # lut_df[[("YawAngleChangeAbsMean", "mean"), ("FarmPowerMean", "mean")]].iloc[0]
                # greedy_df[[("YawAngleChangeAbsMean", "mean"), ("FarmPowerMean", "mean")]].iloc[0]
                # mpc_df.sort_values(by=("FarmPowerMean", "mean"), ascending=False)[[("YawAngleChangeAbsMean", "mean"), ("FarmPowerMean", "mean"), ("OptimizationConvergenceTime", "mean")]].reset_index(level="CaseFamily", drop=True)
                # mpc_df.sort_values(by=("YawAngleChangeAbsMean", "mean"), ascending=True)[[("YawAngleChangeAbsMean", "mean"), ("FarmPowerMean", "mean"), ("OptimizationConvergenceTime", "mean")]].iloc[0]
                # print(better_than_lut_df.iloc[0]._name)
                # 100 * (better_than_lut_df.loc[better_than_lut_df.index == "alpha_1.0_controller_class_MPC_diff_type_custom_cd_dt_30_n_horizon_24_n_wind_preview_samples_5_nu_0.01_solver_slsqp_use_filtered_wind_dir_False_wind_preview_type_stochastic_interval", ("FarmPowerMean", "mean")] - lut_df.iloc[0][("FarmPowerMean", "mean")]) / lut_df.iloc[0][("FarmPowerMean", "mean")]
                # 100 * (better_than_lut_df.loc[better_than_lut_df.index == "alpha_1.0_controller_class_MPC_diff_type_custom_cd_dt_30_n_horizon_24_n_wind_preview_samples_5_nu_0.01_solver_slsqp_use_filtered_wind_dir_False_wind_preview_type_stochastic_interval", ("FarmPowerMean", "mean")] - greedy_df.iloc[0][("FarmPowerMean", "mean")]) / greedy_df.iloc[0][("FarmPowerMean", "mean")]
                
                # 100 * (better_than_lut_df.iloc[0][("FarmPowerMean", "mean")] - lut_df.iloc[0][("FarmPowerMean", "mean")]) / lut_df.iloc[0][("FarmPowerMean", "mean")]
                # 100 * (better_than_lut_df.iloc[0][("FarmPowerMean", "mean")] - greedy_df.iloc[0][("FarmPowerMean", "mean")]) / greedy_df.iloc[0][("FarmPowerMean", "mean")]
                
                # plot multibar of farm power vs. stochastic interval n_wind_preview_samples, stochastic sample n_wind_preview_samples
                # 

                # alpha_1.0_controller_class_MPC_diff_type_chain_cd_dt_15_n_horizon_24_n_wind_preview_samples_7_nu_0.001_


            if all(case_families.index(cf) in args.case_ids for cf in ["baseline_controllers", "solver_type",
             "wind_preview_type", "warm_start"]):
                generate_outputs(agg_df, args.save_dir)       

            if case_families.index("baseline_controllers_preview_flasc_perfect") in args.case_ids \
                or case_families.index("baseline_controllers_perfect_forecaster_awaken") in args.case_ids:

                if case_families.index("baseline_controllers_preview_flasc_perfect") in args.case_ids:
                    mpc_df = agg_df.loc[agg_df.index.get_level_values("CaseFamily") == "baseline_controllers_preview_flasc_perfect", :]
                elif case_families.index("baseline_controllers_perfect_forecaster_awaken") in args.case_ids:
                    mpc_df = agg_df.loc[agg_df.index.get_level_values("CaseFamily") == "baseline_controllers_perfect_forecaster_awaken", :]

                config_cols = ["wind_forecast_class", "prediction_timedelta"]

                for (case_family, case_name), _ in mpc_df.iterrows():
                    input_fn = f"input_config_case_{case_name}.pkl"
                    input_path = os.path.join(args.save_dir, case_family, input_fn)

                    with open(input_path, mode='rb') as fp:
                        input_config = pickle.load(fp)

                    controller_config = input_config.get("controller", {})
                    wind_forecast_config = input_config.get("wind_forecast", {})
                    full_config = {**controller_config, **wind_forecast_config}
                    
                    for col in config_cols:
                        mpc_df.loc[
                            (mpc_df.index.get_level_values("CaseFamily") == case_family) & 
                            (mpc_df.index.get_level_values("CaseName") == case_name), 
                            col
                        ] = full_config[col]  

                # Filter data for the two forecast types
                forecasters_df = mpc_df.loc[mpc_df["wind_forecast_class"] == "KalmanFilterForecast", :]
                perfect_df = mpc_df.loc[mpc_df["wind_forecast_class"] == "PerfectForecast", :]

                if "prediction_timedelta" in forecasters_df.columns and "prediction_timedelta" in perfect_df.columns:
                    merged_df = forecasters_df.merge(
                        perfect_df,
                        on=["CaseFamily", "prediction_timedelta"],
                        suffixes=("_kalman", "_perfect")
                    )


                merged_df["power_ratio"] = (merged_df["FarmPowerMean_kalman", "mean"] / merged_df["FarmPowerMean_perfect", "mean"]) * 100

                plot_df = merged_df[["prediction_timedelta", "power_ratio"]]

                # Display the prepared data (for debugging)
                print(plot_df.head())
                plot_power_increase_vs_prediction_time(plot_df, args.save_dir)

                plotting_cases = [("baseline_controllers_preview_flasc_perfect", "controller_class_LookupBasedWakeSteeringController_controller_dt_180_prediction_timedelta_120_target_turbine_indices_6,4_uncertain_False_wind_forecast_class_PerfectForecast"),   
                                    ("baseline_controllers_preview_flasc_perfect", "controller_class_LookupBasedWakeSteeringController_controller_dt_180_prediction_timedelta_120_target_turbine_indices_6,4_uncertain_False_wind_forecast_class_KalmanFilterForecast")]
                plot_simulations(
                        time_series_df, plotting_cases, args.save_dir, include_power=True, legend_loc="outer", single_plot=False) <|MERGE_RESOLUTION|>--- conflicted
+++ resolved
@@ -490,11 +490,6 @@
                 
                 xlim = (baseline_time_df[["Time", "TrueTurbineWindSpeedHorzMean", "TrueTurbineWindSpeedVertMean"]].dropna()["Time"].min(),
                         baseline_time_df[["Time", "TrueTurbineWindSpeedHorzMean", "TrueTurbineWindSpeedVertMean"]].dropna()["Time"].max())
-<<<<<<< HEAD
-                controllers = pd.unique(baseline_time_df["controller_class"])
-                for c, ctrl in enumerate(controllers):
-                    cond = (baseline_time_df["controller_class"] == ctrl) & (baseline_time_df["WindSeed"] == 0)
-=======
                 
                 # controllers = controllers.iloc[1:]
                 fig, ax = plt.subplots(2, len(controllers), sharex=True)
@@ -504,7 +499,6 @@
                     ctrl = row["controller_class"].iloc[0]
                     uncertain = row["uncertain"].iloc[0]
                     cond = (baseline_time_df["controller_class"] == ctrl) & (baseline_time_df["uncertain"] == uncertain) & (baseline_time_df["WindSeed"] == 0)
->>>>>>> f56931c5
                     df = baseline_time_df.reset_index(level=["CaseFamily", "CaseName"], drop=True).loc[cond.values, :].dropna(subset=["TrueTurbineWindSpeedHorzMean", "TrueTurbineWindSpeedVertMean"])
                     df["prediction_timedelta"] = df["prediction_timedelta"].dt.total_seconds().astype(int)
                     df = df.rename(columns={"prediction_timedelta": "Prediction Horizon (s)", "wind_forecast_class": "Forecaster"})
