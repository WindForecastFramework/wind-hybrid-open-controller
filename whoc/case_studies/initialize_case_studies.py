--- conflicted
+++ resolved
@@ -37,7 +37,7 @@
 
 # sequential_pyopt is best solver, stochastic is best preview type
 case_studies = {
-    "baseline_controllers_forecasters_test_flasc": {
+    "baseline_controllers_preview_flasc_perfect": {
                                     "target_turbine_indices": {"group": 1, "vals": ["6,4", "6,"]},
                                     "controller_class": {"group": 1, "vals": ["LookupBasedWakeSteeringController", "GreedyController"]},
                                     "controller_dt": {"group": 0, "vals": [60]},
@@ -45,12 +45,6 @@
                                     "use_lut_filtered_wind_dir": {"group": 0, "vals": [True]},
                                     "simulation_dt": {"group": 0, "vals": [60]},
                                     "floris_input_file": {"group": 0, "vals": ["../../examples/inputs/smarteole_farm.yaml"]},
-<<<<<<< HEAD
-                                    "lut_path": {"group": 0, "vals": ["../../examples/inputs/lut_smarteole_farm_(1, 2)_uncertainFalse.csv"]},
-                                    "uncertain": {"group": 3, "vals": [False]}, #, False]},
-                                    "wind_forecast_class": {"group": 3, "vals": ["KalmanFilterForecast"]},#, ""PerfectForecast]},
-                                    "prediction_timedelta": {"group": 4, "vals": [60, 120, 180]}, # 120]},
-=======
                                     "uncertain": {"group": 3, "vals": [False]},
                                     "wind_forecast_class": {"group": 3, "vals": ["KalmanFilterForecast"]}, #, "PerfectForecast"]},
                                     "prediction_timedelta": {"group": 4, "vals": [60]}, #, 120, 180]},
@@ -67,7 +61,6 @@
                                     "uncertain": {"group": 3, "vals": [False, False]},
                                     "wind_forecast_class": {"group": 3, "vals": ["KalmanFilterForecast", "PerfectForecast"]},
                                     "prediction_timedelta": {"group": 4, "vals": [60, 120, 180]},
->>>>>>> 72203b22
                                     "yaw_limits": {"group": 0, "vals": ["-15,15"]}
                                     },
     "baseline_controllers_forecasters_flasc": {"controller_dt": {"group": 0, "vals": [5]},
@@ -754,9 +747,5 @@
                     "generate_sample_figures", "baseline_controllers_3", # 11, 12
                     "cost_func_tuning_small", "sr_solve", # 13, 14
                     "baseline_controllers_forecasters_flasc", "baseline_controllers_forecasters_awaken", # 15, 16
-<<<<<<< HEAD
-                    "baseline_controllers_preview_flasc_perfect", "baseline_controllers_perfect_forecaster_awaken"] # 17, 18
-=======
-                    "baseline_controllers_perfect_forecaster_flasc", "baseline_controllers_perfect_forecaster_awaken", # 17, 18
-                    "baseline_controllers_forecasters_test_flasc", "baseline_controllers_forecasters_test_awaken"] # 19, 20
->>>>>>> 72203b22
+                    "baseline_controllers_preview_flasc_perfect", "baseline_controllers_perfect_forecaster_awaken", # 17, 18
+                    "baseline_controllers_forecasters_test_flasc", "baseline_controllers_forecasters_test_awaken"] # 19, 20