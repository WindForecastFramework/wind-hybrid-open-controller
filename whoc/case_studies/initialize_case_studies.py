import os
import pickle
import yaml
import copy
import sys
from glob import glob
from itertools import product
from functools import partial
from memory_profiler import profile
#from line_profiler import profile
# from datetime import timedelta


import pandas as pd
import polars as pl
import polars.selectors as cs
import numpy as np

from whoc import __file__ as whoc_file
from whoc.case_studies.process_case_studies import plot_wind_field_ts
from whoc.controllers.lookup_based_wake_steering_controller import LookupBasedWakeSteeringController

if sys.platform == "linux":
    N_COST_FUNC_TUNINGS = 21
    # if os.getlogin() == "ahenry":
    #     # Kestrel
    #     STORAGE_DIR = "/projects/ssc/ahenry/whoc/floris_case_studies"
    # elif os.getlogin() == "aohe7145":
    #     STORAGE_DIR = "/projects/aohe7145/toolboxes/wind-hybrid-open-controller/whoc/floris_case_studies"
elif sys.platform == "darwin":
    N_COST_FUNC_TUNINGS = 21
    # STORAGE_DIR = "/Users/ahenry/Documents/toolboxes/wind-hybrid-open-controller/examples/floris_case_studies"
elif sys.platform == "win32" or sys.platform == "cygwin":  # Add Windows check
    N_COST_FUNC_TUNINGS = 21

# sequential_pyopt is best solver, stochastic is best preview type
case_studies = {
                                
    "baseline_controllers_preview_flasc_perfect": {
                                    # "controller_dt": {"group": 1, "vals": [120, 120]},
                                    # # "case_names": {"group": 1, "vals": ["LUT", "Greedy"]},
                                    "target_turbine_indices": {"group": 1, "vals": ["6,4", "6,"]},
                                    # "controller_class": {"group": 1, "vals": ["LookupBasedWakeSteeringController", "GreedyController"]},
                                    # "use_filtered_wind_dir": {"group": 1, "vals": [True, True]},
                                    # "use_lut_filtered_wind_dir": {"group": 1, "vals": [True, True]},
                                    "controller_dt": {"group": 1, "vals": [180]},
<<<<<<< HEAD
                                    #"case_names": {"group": 1, "vals": ["LUT"]},
                                    "controller_class": {"group": 1, "vals": ["LookupBasedWakeSteeringController"]},
=======
                                    "case_names": {"group": 1, "vals": ["LUT"]},
                                    "controller_class": {"group": 1, "vals": ["GreedyController", "LookupBasedWakeSteeringController"]},
                                     "target_turbine_indices": {"group": 1, "vals": ["4,", "4,6"]},
>>>>>>> c2a195ea
                                    "use_filtered_wind_dir": {"group": 1, "vals": [True]},
                                    "use_lut_filtered_wind_dir": {"group": 1, "vals": [True]},
                                    "simulation_dt": {"group": 0, "vals": [60]},
                                    "floris_input_file": {"group": 0, "vals": ["../../examples/inputs/smarteole_farm.yaml"]},
<<<<<<< HEAD
                                    "lut_path": {"group": 0, "vals": ["../../examples/inputs/lut_smarteole_farm_(1, 2)_uncertainFalse.csv"]},
                                    "uncertain": {"group": 3, "vals": [False, False]},
                                    "wind_forecast_class": {"group": 3, "vals": ["KalmanFilterForecast", "PerfectForecast"]},
=======
                                    "lut_path": {"group": 0, "vals": ["../../examples/inputs/smarteole_farm_lut.csv"]},
                                    "uncertain": {"group": 3, "vals": [True]},
                                    "wind_forecast_class": {"group": 3, "vals": ["KalmanFilterForecast"]},
>>>>>>> c2a195ea
                                    "prediction_timedelta": {"group": 4, "vals": [240]},
                                    "yaw_limits": {"group": 0, "vals": ["-15,15"]}
                                    },
    "baseline_controllers_forecasters_flasc": {"controller_dt": {"group": 0, "vals": [60]},
                                               "simulation_dt": {"group": 0, "vals": [60]},
                                               "floris_input_file": {"group": 0, "vals": ["../../examples/inputs/smarteole_farm.yaml"]},
                                                # "lut_path": {"group": 0, "vals": ["../../examples/inputs/smarteole_farm_lut.csv"]},
                                               "use_filtered_wind_dir": {"group": 0, "vals": [True]},
                                                "use_lut_filtered_wind_dir": {"group": 0, "vals": [True]},
                                                "yaw_limits": {"group": 0, "vals": ["-15,15"],
                                                "controller_class": {"group": 1, "vals": ["LookupBasedWakeSteeringController", "GreedyController"]},
                                                "target_turbine_indices": {"group": 1, "vals": ["4,6", "4,"]},
                                                "uncertain": {"group": 2, "vals": [False, False, False, True, False,
                                                                                   True, False,
                                                                                   True, False,
                                                                                   True, False,
                                                                                   True, False]},
                                                "wind_forecast_class": {"group": 2, "vals": ["PerfectForecast", "PersistenceForecast", "PreviewForecast", "KalmanFilterForecast", "SVRForecast", 
                                                                                             "MLForecast", "MLForecast", 
                                                                                             "MLForecast", "MLForecast", 
                                                                                             "MLForecast", "MLForecast", 
                                                                                             "MLForecast", "MLForecast"]},
                                                "model_key": {"group": 2, "vals": [None, None, None, None, None,
                                                                                   "informer", "informer", 
                                                                                   "autoformer", "autoformer", 
                                                                                   "spacetimeformer", "spacetimeformer", 
                                                                                   "tactis", "tactis"]},
                                                "prediction_timedelta": {"group": 3, "vals": [60, 120, 180]},
                                                }
                                    },
    "baseline_controllers_forecasters_awaken": {"controller_dt": {"group": 0, "vals": [5]},
                                    "controller_class": {"group": 1, "vals": ["LookupBasedWakeSteeringController", "LookupBasedWakeSteeringController", 
                                                                              "LookupBasedWakeSteeringController", "LookupBasedWakeSteeringController",
                                                                              "GreedyController", "GreedyController"]},
                                    "target_turbine_indices": {"group": 1, "vals": ["74,73", "74,73", 
                                                                                    "74,73", "74,73",
                                                                                    "4,",  "4,"]},
                                    "uncertain": {"group": 1, "vals": [True, False, 
                                                                       True, False, 
                                                                       False, False]},
                                    "wind_forecast_class": {"group": 1, "vals": ["MLForecast", "MLForecast",
                                                                                 "KalmanFilterForecast", "KalmanFilterForecast",
                                                                                 "MLForecast", "KalmanFilterForecast"]},
                                    "model_key": {"group": 1, "vals": ["informer", "informer",
                                                                        None, None,
                                                                        "informer", None]},
                                    
                                    "prediction_timedelta": {"group": 2, "vals": [100]},
                                    # "controller_class": {"group": 1, "vals": ["LookupBasedWakeSteeringController"]},
                                    # "target_turbine_indices": {"group": 1, "vals": ["74,73"]},
                                    # "uncertain": {"group": 1, "vals": [True]}, 
                                    "use_filtered_wind_dir": {"group": 0, "vals": [True]},
                                    "use_lut_filtered_wind_dir": {"group": 0, "vals": [True]},
                                    # "controller_class": {"group": 1, "vals": ["LookupBasedWakeSteeringController"]},
                                    # "target_turbine_indices": {"group": 1, "vals": ["74,73"]},
                                    # "use_filtered_wind_dir": {"group": 1, "vals": [True]},
                                    # "use_lut_filtered_wind_dir": {"group": 1, "vals": [True]},
                                    "simulation_dt": {"group": 0, "vals": [1]},
                                    "floris_input_file": {"group": 0, "vals": [
                                        "../../examples/inputs/gch_KP_v4.yaml"
                                                                            ]},
                                    "lut_path": {"group": 0, "vals": [
                                        "../../examples/inputs/gch_KP_v4_lut.csv",
                                                                    ]},
                                    "yaw_limits": {"group": 0, "vals": ["-15,15"]}
                                    },
    "baseline_controllers": { "controller_dt": {"group": 1, "vals": [5, 5]},
                                "case_names": {"group": 1, "vals": ["LUT", "Greedy"]},
                                "controller_class": {"group": 1, "vals": ["LookupBasedWakeSteeringController", "GreedyController"]},
                                "use_filtered_wind_dir": {"group": 1, "vals": [True, True]},
                                "use_lut_filtered_wind_dir": {"group": 1, "vals": [True, True]},
                                "floris_input_file": {"group": 0, "vals": [os.path.join(os.path.dirname(whoc_file), 
                                                                        f"../examples/mpc_wake_steering_florisstandin/floris_gch_{9}.yaml")]},
                                "lut_path": {"group": 0, "vals": [os.path.join(os.path.dirname(whoc_file), 
                                                                        f"../examples/mpc_wake_steering_florisstandin/lookup_tables/lut_{9}.csv")]},
                          },
    "solver_type": {"controller_class": {"group": 0, "vals": ["MPC"]},
                    # "alpha": {"group": 0, "vals": [1.0]},
                    # "max_std_dev": {"group": 0, "vals": [2]},
                    #  "warm_start": {"group": 0, "vals": ["lut"]},
                    #     "controller_dt": {"group": 0, "vals": [15]},
                    #      "decay_type": {"group": 0, "vals": ["exp"]},
                    #     "wind_preview_type": {"group": 0, "vals": ["stochastic_sample"]},
                    #     "n_wind_preview_samples": {"group": 0, "vals": [9]},
                    #     "n_horizon": {"group": 0, "vals": [12]},
                    #     "diff_type": {"group": 0, "vals": ["direct_cd"]},
                        # "nu": {"group": 0, "vals": [0.0001]},
                          "floris_input_file": {"group": 0, "vals": [os.path.join(os.path.dirname(whoc_file), 
                                                                        f"../examples/mpc_wake_steering_florisstandin/floris_gch_{9}.yaml")]},
                          "lut_path": {"group": 0, "vals": [os.path.join(os.path.dirname(whoc_file), 
                                                                        f"../examples/mpc_wake_steering_florisstandin/lookup_tables/lut_{9}.csv")]},
                         "case_names": {"group": 1, "vals": ["Sequential SLSQP", "SLSQP", "Sequential Refine"]},
                        "solver": {"group": 1, "vals": ["sequential_slsqp", "slsqp", "serial_refine"]}
    },
    "wind_preview_type": {"controller_class": {"group": 0, "vals": ["MPC"]},
                          "floris_input_file": {"group": 0, "vals": [os.path.join(os.path.dirname(whoc_file), 
                                                                        f"../examples/mpc_wake_steering_florisstandin/floris_gch_{9}.yaml")]},
                          "lut_path": {"group": 0, "vals": [os.path.join(os.path.dirname(whoc_file), 
                                                                        f"../examples/mpc_wake_steering_florisstandin/lookup_tables/lut_{9}.csv")]},
                          "case_names": {"group": 1, "vals": [
                                                            "Perfect", "Persistent",
                                                            "Stochastic Interval Elliptical 3", "Stochastic Interval Elliptical 5", "Stochastic Interval Elliptical 11", 
                                                            "Stochastic Interval Rectangular 3", "Stochastic Interval Rectangular 5", "Stochastic Interval Rectangular 11",
                                                            "Stochastic Sample 25", "Stochastic Sample 50", "Stochastic Sample 100"
                                                            ]},
                         "n_wind_preview_samples": {"group": 1, "vals": [1, 1] + [3, 5, 11] * 2 + [25, 50, 100]},
                         "decay_type": {"group": 1, "vals": [None] * 2 + ["exp"] * 3 + ["none"] * 3 + ["cosine"] * 3},
                         "max_std_dev": {"group": 1, "vals": [None] * 2 + [2] * 3 + [2] * 3 + [1] * 3},  
                         "wind_preview_type": {"group": 1, "vals": ["perfect", "persistent"] + ["stochastic_interval_elliptical"] * 3 + ["stochastic_interval_rectangular"] * 3 + ["stochastic_sample"] * 3}
                          },
    "warm_start": {"controller_class": {"group": 0, "vals": ["MPC"]},
                    "floris_input_file": {"group": 0, "vals": [os.path.join(os.path.dirname(whoc_file), 
                                                                f"../examples/mpc_wake_steering_florisstandin/floris_gch_{9}.yaml")]},
                    "lut_path": {"group": 0, "vals": [os.path.join(os.path.dirname(whoc_file), 
                                                                f"../examples/mpc_wake_steering_florisstandin/lookup_tables/lut_{9}.csv")]},
                   "case_names": {"group": 1, "vals": ["Greedy", "LUT", "Previous"]},
                   "warm_start": {"group": 1, "vals": ["greedy", "lut", "previous"]}
                   },
    "horizon_length": {"controller_class": {"group": 0, "vals": ["MPC"]},
                        "floris_input_file": {"group": 0, "vals": [os.path.join(os.path.dirname(whoc_file), 
                                                                    f"../examples/mpc_wake_steering_florisstandin/floris_gch_{9}.yaml")]},
                        "lut_path": {"group": 0, "vals": [os.path.join(os.path.dirname(whoc_file), 
                                                                    f"../examples/mpc_wake_steering_florisstandin/lookup_tables/lut_{9}.csv")]},
                    #    "case_names": {"group": 1, "vals": [f"N_p = {n}" for n in [6, 12, 24, 36]]},
                        "controller_dt": {"group": 1, "vals": [15, 30, 45, 60]},
                       "n_horizon": {"group": 2, "vals": [6, 12, 18, 24]}
                    },
    "breakdown_robustness":  # case_families[5]
        {"controller_class": {"group": 1, "vals": ["MPC", "LookupBasedWakeSteeringController", "GreedyController"]},
         "controller_dt": {"group": 1, "vals": [15, 5, 5]},
         "floris_input_file": {"group": 0, "vals": [os.path.join(os.path.dirname(whoc_file), 
                                                                        f"../examples/mpc_wake_steering_florisstandin/floris_gch_{25}.yaml")]},
         "lut_path": {"group": 0, "vals": [os.path.join(os.path.dirname(whoc_file), 
                                                                        f"../examples/mpc_wake_steering_florisstandin/lookup_tables/lut_{25}.csv")]},
        #   "case_names": {"group": 1, "vals": [f"{f*100:04.1f}% Chance of Breakdown" for f in list(np.linspace(0, 0.5, N_COST_FUNC_TUNINGS))]},
          "offline_probability": {"group": 2, "vals": list(np.linspace(0, 0.1, N_COST_FUNC_TUNINGS))}
        },
    "scalability": {"controller_class": {"group": 1, "vals": ["MPC", "LookupBasedWakeSteeringController", "GreedyController"]},
                    "controller_dt": {"group": 1, "vals": [15, 5, 5]},
                    # "case_names": {"group": 2, "vals": ["3 Turbines", "9 Turbines", "25 Turbines"]},
                    "num_turbines": {"group": 2, "vals": [3, 9, 25]},
                    "floris_input_file": {"group": 2, "vals": [os.path.join(os.path.dirname(whoc_file), "../examples/mpc_wake_steering_florisstandin", 
                                                             f"floris_gch_{i}.yaml") for i in [3, 9, 25]]},
                    "lut_path": {"group": 2, "vals": [os.path.join(os.path.dirname(whoc_file), 
                                                    f"../examples/mpc_wake_steering_florisstandin/lookup_tables/lut_{nturb}.csv") for nturb in [3, 9, 25]]},
    },
    "cost_func_tuning": {"controller_class": {"group": 0, "vals": ["MPC"]},
                         "case_names": {"group": 1, "vals": [f"alpha_{np.round(f, 3)}" for f in list(np.concatenate([np.linspace(0, 0.8, int(N_COST_FUNC_TUNINGS//2)), 0.801 + (1-np.logspace(-3, 0, N_COST_FUNC_TUNINGS - int(N_COST_FUNC_TUNINGS//2)))*0.199]))]},
                         "alpha": {"group": 1, "vals": list(np.concatenate([np.linspace(0, 0.8, int(N_COST_FUNC_TUNINGS//2)), 0.801 + (1-np.logspace(-3, 0, N_COST_FUNC_TUNINGS - int(N_COST_FUNC_TUNINGS//2)))*0.199]))},
                         "floris_input_file": {"group": 0, "vals": [os.path.join(os.path.dirname(whoc_file), 
                                                                        f"../examples/mpc_wake_steering_florisstandin/floris_gch_{9}.yaml")]},
                        "lut_path": {"group": 0, "vals": [os.path.join(os.path.dirname(whoc_file), 
                                                                        f"../examples/mpc_wake_steering_florisstandin/lookup_tables/lut_{9}.csv")]},
    },
    "yaw_offset_study": {"controller_class": {"group": 1, "vals": ["MPC", "MPC", "MPC", "LookupBasedWakeSteeringController", "MPC", "MPC"]},
                          "case_names": {"group": 1, "vals":[f"StochasticIntervalRectangular_1_3turb", f"StochasticIntervalRectangular_11_3turb", f"StochasticIntervalElliptical_11_3turb", 
                                                             f"LUT_3turb", f"StochasticSample_25_3turb", f"StochasticSample_100_3turb"]},
                          "wind_preview_type": {"group": 1, "vals": ["stochastic_interval_rectangular"] * 2 + ["stochastic_interval_elliptical"] + ["none"] + ["stochastic_sample"] * 2},
                           "n_wind_preview_samples": {"group": 1, "vals": [1, 11, 11, 1, 25, 100]},
                           "floris_input_file": {"group": 0, "vals": [os.path.join(os.path.dirname(whoc_file), 
                                                                        f"../examples/mpc_wake_steering_florisstandin/floris_gch_{3}.yaml")]},
                            "lut_path": {"group": 0, "vals": [os.path.join(os.path.dirname(whoc_file), 
                                                                        f"../examples/mpc_wake_steering_florisstandin/lookup_tables/lut_{3}.csv")]}
    },
    "baseline_plus_controllers": {"controller_dt": {"group": 1, "vals": [5, 5, 60.0, 60.0, 60.0, 60.0]},
                                "case_names": {"group": 1, "vals": ["LUT", "Greedy", "MPC_with_Filter", "MPC_without_Filter", "MPC_without_state_cons", "MPC_without_dyn_state_cons"]},
                                "controller_class": {"group": 1, "vals": ["LookupBasedWakeSteeringController", "GreedyController", "MPC", "MPC", "MPC", "MPC"]},
                                "use_filtered_wind_dir": {"group": 1, "vals": [True, True, True, False, False, False]},
    },
    "baseline_controllers_3": { "controller_dt": {"group": 1, "vals": [5, 5]},
                                "case_names": {"group": 1, "vals": ["LUT", "Greedy"]},
                                "controller_class": {"group": 1, "vals": ["LookupBasedWakeSteeringController", "GreedyController"]},
                                "use_filtered_wind_dir": {"group": 1, "vals": [True, True]},
                                "floris_input_file": {"group": 0, "vals": [os.path.join(os.path.dirname(whoc_file), 
                                                                        f"../examples/mpc_wake_steering_florisstandin/floris_gch_{3}.yaml")]},
                                "lut_path": {"group": 0, "vals": [os.path.join(os.path.dirname(whoc_file), 
                                                                        f"../examples/mpc_wake_steering_florisstandin/lookup_tables/lut_{3}.csv")]},
    },
    "gradient_type": {"controller_class": {"group": 0, "vals": ["MPC"]},
                    "floris_input_file": {"group": 0, "vals": [os.path.join(os.path.dirname(whoc_file), 
                                                                f"../examples/mpc_wake_steering_florisstandin/floris_gch_{3}.yaml")]},
                    "lut_path": {"group": 0, "vals": [os.path.join(os.path.dirname(whoc_file), 
                                                                f"../examples/mpc_wake_steering_florisstandin/lookup_tables/lut_{3}.csv")]},
                    "wind_preview_type": {"group": 1, "vals": ["stochastic_interval_rectangular"] * 4 + ["stochastic_interval_elliptical"] * 4 + ["stochastic_sample"] * 6},
                    "n_wind_preview_samples": {"group": 1, "vals": [10] * 4 + [33] * 4 + [100] * 6},
                    "diff_type": {"group": 1, "vals": ["direct_cd", "direct_fd", "chain_cd", "chain_fd"] * 2 + ["direct_cd", "direct_fd", "direct_zscg", "chain_cd", "chain_fd", "chain_zscg"]},
                    "nu": {"group": 2, "vals": [0.0001, 0.001, 0.01]},
                    "decay_type": {"group": 3, "vals": ["none", "exp", "cosine", "linear", "zero"]},
                    # "decay_const": {"group": 2, "vals": [31, 45, 60, 90] * 3 + [90, 90]},
                    # "decay_all": {"group": 3, "vals": ["True", "False"]},
                    # "clip_value": {"group": 4, "vals": [30, 44]},
                    "max_std_dev": {"group": 4, "vals": [1, 1.5, 2]}
    },
    "n_wind_preview_samples": {"controller_class": {"group": 0, "vals": ["MPC"]},
                          "floris_input_file": {"group": 0, "vals": [os.path.join(os.path.dirname(whoc_file), 
                                                                        f"../examples/mpc_wake_steering_florisstandin/floris_gch_{3}.yaml")]},
                          "lut_path": {"group": 0, "vals": [os.path.join(os.path.dirname(whoc_file), 
                                                                        f"../examples/mpc_wake_steering_florisstandin/lookup_tables/lut_{3}.csv")]},
                          "case_names": {"group": 1, "vals": [
                                                            "Stochastic Interval Elliptical 11", "Stochastic Interval Elliptical 21", "Stochastic Interval Elliptical 33", 
                                                            "Stochastic Interval Rectangular 5", "Stochastic Interval Rectangular 7", "Stochastic Interval Rectangular 11", 
                                                            "Stochastic Sample 25", "Stochastic Sample 50", "Stochastic Sample 100",
                                                            "Perfect", "Persistent"]},
                        "nu": {"group": 1, "vals": [0.001] * 4 + [0.0001] * 4 + [0.001] * 4},
                        "max_std_dev": {"group": 1, "vals": [1.5] * 8 + [2] * 4 + [2, 2]},
                        "decay_type": {"group": 1, "vals": ["exp"] * 4 + ["cosine"] * 4 + ["exp"] * 4 + ["none", "none"]},
                        "n_wind_preview_samples": {"group": 1, "vals": [11, 21, 33] + [5, 7, 11] + [25, 50, 100] + [1, 1]},
                        "diff_type": {"group": 1, "vals": ["direct_cd"] * 3 + ["chain_cd"] * 3 + ["chain_cd"] * 3 + ["chain_cd", "chain_cd"]},
                         "wind_preview_type": {"group": 1, "vals": ["stochastic_interval_elliptical"] * 3 + ["stochastic_interval_rectangular"] * 3 + ["stochastic_sample"] * 3 + ["perfect", "persistent"]}
     },
    "generate_sample_figures": {
                             "controller_class": {"group": 0, "vals": ["MPC"]},
                             "n_horizon": {"group": 0, "vals": [24]},
                             "wind_preview_type": {"group": 1, "vals": ["stochastic_interval_rectangular", "stochastic_interval_elliptical", "stochastic_sample"]},
                             "n_wind_preview_samples": {"group": 1, "vals": [5, 8, 500]},
                             "floris_input_file": {"group": 0, "vals": [os.path.join(os.path.dirname(whoc_file), 
                                                                        f"../examples/mpc_wake_steering_florisstandin/floris_gch_{1}.yaml")]},
                             "lut_path": {"group": 0, "vals": [os.path.join(os.path.dirname(whoc_file), 
                                                                        f"../examples/mpc_wake_steering_florisstandin/lookup_tables/lut_{1}.csv")]}
    },
    "cost_func_tuning_small": {
        "controller_class": {"group": 0, "vals": ["MPC"]},
        "n_horizon": {"group": 0, "vals": [6]},
        # "wind_preview_type": {"group": 2, "vals": ["stochastic_sample", "stochastic_interval_rectangular", "stochastic_interval_elliptical"]},
        # "n_wind_preview_samples": {"group": 2, "vals": [100, 10, 10]},
        "case_names": {"group": 1, "vals": [f"alpha_{np.round(f, 3)}" for f in [0.0, 0.001, 0.5, 0.999, 1]]},
        "alpha": {"group": 1, "vals": [0.0, 0.001, 0.5, 0.999, 1]},
        "floris_input_file": {"group": 0, "vals": [os.path.join(os.path.dirname(whoc_file), 
                                                    f"../examples/mpc_wake_steering_florisstandin/floris_gch_{3}.yaml")]},
        "lut_path": {"group": 0, "vals": [os.path.join(os.path.dirname(whoc_file), 
                                                       f"../examples/mpc_wake_steering_florisstandin/lookup_tables/lut_{3}.csv")]},
    },
    "sr_solve": {"controller_class": {"group": 0, "vals": ["MPC"]},
                          "floris_input_file": {"group": 0, "vals": [os.path.join(os.path.dirname(whoc_file), 
                                                                        f"../examples/mpc_wake_steering_florisstandin/floris_gch_{9}.yaml")]},
                          "lut_path": {"group": 0, "vals": [os.path.join(os.path.dirname(whoc_file), 
                                                                        f"../examples/mpc_wake_steering_florisstandin/lookup_tables/lut_{9}.csv")]},
                         "case_names": {"group": 0, "vals": ["Serial Refine"]},
                        "solver": {"group": 0, "vals": ["serial_refine"]}
    },
}

def convert_str(val):
    def try_type(val, data_type):
        try:
            data_type(val)
            return True
        except:
            return False
#        return isinstance(val, data_type)  ### this doesn't work b/c of numpy data types; they're not instances of base types
    def try_list(val):
        try:
            val[0]
            return True
        except:
            return False

    if try_type(val, int) and int(val) == float(val):
        return int(val)
    elif try_type(val, float):
        return float(val)
    elif val=='True':
        return True
    elif val=='False':
        return False
    # elif type(val)!=str and try_list(val):
    #     return ", ".join(['{:}'.format(i) for i in val])
    else:
        return val

def case_naming(n_cases, namebase=None):
    # case naming
    case_name = [('%d'%i).zfill(len('%d'%(n_cases-1))) for i in range(n_cases)]
    if namebase:
        case_name = [namebase+'_'+caseid for caseid in case_name]

    return case_name

def CaseGen_General(case_inputs, namebase=''):
    """ Cartesian product to enumerate over all combinations of set of variables that are changed together"""

    # put case dict into lists
    change_vars = sorted(case_inputs.keys())
    change_vals = [case_inputs[var]['vals'] for var in change_vars]
    change_group = [case_inputs[var]['group'] for var in change_vars]

    # find number of groups and length of groups
    group_set = list(set(change_group))
    group_len = [len(change_vals[change_group.index(i)]) for i in group_set]

    # case matrix, as indices
    group_idx = [range(n) for n in group_len]
    matrix_idx = list(product(*group_idx))

    # index of each group
    matrix_group_idx = [np.where([group_i == group_j for group_j in change_group])[0].tolist() for group_i in group_set]

    # build final matrix of variable values
    matrix_out = []
    for i, row in enumerate(matrix_idx):
        row_out = [None]*len(change_vars)
        for j, val in enumerate(row):
            for g in matrix_group_idx[j]:
                row_out[g] = change_vals[g][val]
        matrix_out.append(row_out)
    try:
        matrix_out = np.asarray(matrix_out, dtype=str)
    except:
        matrix_out = np.asarray(matrix_out)
    n_cases = np.shape(matrix_out)[0]

    # case naming
    case_name = case_naming(n_cases, namebase=namebase)

    case_list = []
    for i in range(n_cases):
        case_list_i = {}
        for j, var in enumerate(change_vars):
            case_list_i[var] = convert_str(matrix_out[i,j])
        case_list.append(case_list_i)

    return case_list, case_name

#@profile
def initialize_simulations(case_study_keys, regenerate_lut, regenerate_wind_field, 
                           n_seeds, stoptime, save_dir, wf_source, multiprocessor,
                           whoc_config, model_config=None, data_config=None):
    """_summary_

    Args:
        case_study_keys (_type_): _description_
        regenerate_lut (_type_): _description_
        regenerate_wind_field (_type_): _description_
        n_seeds (_type_): _description_
        stoptime (_type_): _description_
        save_dir (_type_): _description_

    Returns:
        _type_: _description_
    """

    os.makedirs(save_dir, exist_ok=True)
    
    if stoptime != "auto": 
        whoc_config["hercules_comms"]["helics"]["config"]["stoptime"] = stoptime = int(stoptime)
    
    if "slsqp_solver_sweep" not in case_studies or "controller_dt" not in case_studies["slsqp_solver_sweep"]:
        max_controller_dt = whoc_config["controller"]["controller_dt"]
    else:
        max_controller_dt = max(case_studies["slsqp_solver_sweep"]["controller_dt"]["vals"])
    
    if "horizon_length" not in case_studies or "n_horizon" not in case_studies["horizon_length"]:
        max_n_horizon = whoc_config["controller"]["n_horizon"]
    else:
        max_n_horizon = max(case_studies["horizon_length"]["n_horizon"]["vals"])
    
    if (whoc_config["controller"]["target_turbine_indices"] is not None) and ((num_target_turbines := len(whoc_config["controller"]["target_turbine_indices"])) < whoc_config["controller"]["num_turbines"]):
        # need to change num_turbines, floris_input_file, lut_path
        whoc_config["controller"]["num_turbines"] = num_target_turbines
        whoc_config["controller"]["lut_path"] = os.path.join(os.path.dirname(whoc_config["controller"]["lut_path"]), 
                                                            f"lut_{num_target_turbines}.csv")
        whoc_config["controller"]["target_turbine_indices"] = tuple(whoc_config["controller"]["target_turbine_indices"])
        
    if whoc_config["controller"]["target_turbine_indices"] is None:
         whoc_config["controller"]["target_turbine_indices"] = "all"

    if wf_source == "floris":
        from whoc.wind_field.WindField import plot_ts
        from whoc.wind_field.WindField import generate_multi_wind_ts, WindField, write_abl_velocity_timetable, first_ord_filter
    
        with open(os.path.join(os.path.dirname(whoc_file), "wind_field", "wind_field_config.yaml"), "r") as fp:
            wind_field_config = yaml.safe_load(fp)

        # instantiate wind field if files don't already exist
        wind_field_dir = os.path.join(save_dir, 'wind_field_data/raw_data')
        wind_field_filenames = glob(f"{wind_field_dir}/case_*.csv")
        os.makedirs(wind_field_dir, exist_ok=True)

        # wind_field_config["simulation_max_time"] = whoc_config["hercules_comms"]["helics"]["config"]["stoptime"]
        wind_field_config["num_turbines"] = whoc_config["controller"]["num_turbines"]
        wind_field_config["preview_dt"] = int(max_controller_dt / whoc_config["simulation_dt"])
        wind_field_config["simulation_sampling_time"] = whoc_config["simulation_dt"]
        
        # wind_field_config["n_preview_steps"] = whoc_config["controller"]["n_horizon"] * int(whoc_config["controller"]["controller_dt"] / whoc_config["simulation_dt"])
        wind_field_config["n_preview_steps"] = int(wind_field_config["simulation_max_time"] / whoc_config["simulation_dt"]) \
            + max_n_horizon * int(max_controller_dt/ whoc_config["simulation_dt"])
        wind_field_config["n_samples_per_init_seed"] = 1
        wind_field_config["regenerate_distribution_params"] = False
        wind_field_config["distribution_params_path"] = os.path.join(save_dir, "wind_field_data", "wind_preview_distribution_params.pkl")  
        wind_field_config["time_series_dt"] = 1
        
        # TODO check that wind field has same dt or interpolate...
        seed = 0
        if len(wind_field_filenames) < n_seeds or regenerate_wind_field:
            n_seeds = 6
            print("regenerating wind fields")
            wind_field_config["regenerate_distribution_params"] = True # set to True to regenerate from constructed mean and covaraicne
            full_wf = WindField(**wind_field_config)
            os.makedirs(wind_field_dir, exist_ok=True)
            wind_field_data = generate_multi_wind_ts(full_wf, wind_field_dir, init_seeds=[seed + i for i in range(n_seeds)])
            write_abl_velocity_timetable([wfd.df for wfd in wind_field_data], wind_field_dir) # then use these timetables in amr precursor
            # write_abl_velocity_timetable(wind_field_data, wind_field_dir) # then use these timetables in amr precursor
            lpf_alpha = np.exp(-(1 / whoc_config["controller"]["lpf_time_const"]) * whoc_config["simulation_dt"])
            plot_wind_field_ts(wind_field_data[0].df, wind_field_dir, filter_func=partial(first_ord_filter, alpha=lpf_alpha))
            plot_ts(pd.concat([wfd.df for wfd in wind_field_data]), wind_field_dir)
            wind_field_filenames = [os.path.join(wind_field_dir, f"case_{i}.csv") for i in range(n_seeds)]
            regenerate_wind_field = True
        
        wind_field_config["regenerate_distribution_params"] = False
        
        # if wind field data exists, get it
        WIND_TYPE = "stochastic"
        wind_field_data = []
        if os.path.exists(wind_field_dir):
            for f, fn in enumerate(wind_field_filenames):
                wind_field_data.append(pd.read_csv(fn, index_col=0, parse_dates=["time"]))
                
                # wind_field_data[f]["time"] = pd.to_timedelta(wind_field_data[-1]["time"], unit="s") + pd.to_datetime("2025-01-01")
                # wind_field_data[f].to_csv(fn)
                
                if WIND_TYPE == "step":
                    # n_rows = len(wind_field_data[-1].index)
                    wind_field_data[-1].loc[:15, f"FreestreamWindMag"] = 8.0
                    wind_field_data[-1].loc[15:, f"FreestreamWindMag"] = 11.0
                    wind_field_data[-1].loc[:45, f"FreestreamWindDir"] = 260.0
                    wind_field_data[-1].loc[45:, f"FreestreamWindDir"] = 270.0
        
        # write_abl_velocity_timetable(wind_field_data, wind_field_dir)
        
        # true wind disturbance time-series
        #plot_wind_field_ts(pd.concat(wind_field_data), os.path.join(wind_field_fig_dir, "seeds.png"))
        # wind_mag_ts = [wind_field_data[case_idx]["FreestreamWindMag"].to_numpy() for case_idx in range(n_seeds)]
        # wind_dir_ts = [wind_field_data[case_idx]["FreestreamWindDir"].to_numpy() for case_idx in range(n_seeds)]
        
        wind_field_ts = [wind_field_data[case_idx][["time", "FreestreamWindMag", "FreestreamWindDir"]] for case_idx in range(n_seeds)] 
        
        assert np.all([np.isclose((wind_field_data[case_idx]["time"].iloc[1] - wind_field_data[case_idx]["time"].iloc[0]).total_seconds(), whoc_config["simulation_dt"]) for case_idx in range(n_seeds)]), "sampling time of wind field should be equal to simulation sampling time"
        
        if stoptime == "auto": 
            durations = [(df["time"].iloc[-1] - df["time"].iloc[0]).total_seconds() for df in wind_field_data]
            whoc_config["hercules_comms"]["helics"]["config"]["stoptime"] = stoptime = min([d.total_seconds() if hasattr(d, 'total_seconds') else d for d in durations])

    elif wf_source == "scada":
        # pull ws_horz, ws_vert, nacelle_direction, normalization_consts from awaken data and run for ML, SVR
        wind_field_ts = pl.scan_parquet(model_config["dataset"]["data_path"])
        wind_field_norm_consts = pd.read_csv(model_config["dataset"]["normalization_consts_path"], index_col=None)
        norm_min_cols = [col for col in wind_field_norm_consts if "_min" in col]
        norm_max_cols = [col for col in wind_field_norm_consts if "_max" in col]
        data_min = wind_field_norm_consts[norm_min_cols].values.flatten()
        data_max = wind_field_norm_consts[norm_max_cols].values.flatten()
        norm_min_cols = [col.replace("_min", "") for col in norm_min_cols]
        norm_max_cols = [col.replace("_max", "") for col in norm_max_cols]
        feature_range = (-1, 1)
        norm_scale = ((feature_range[1] - feature_range[0]) / (data_max - data_min))
        norm_min = feature_range[0] - (data_min * norm_scale)
        
        wind_field_ts = [df.to_pandas() for df in wind_field_ts.with_columns([(cs.starts_with(col) - norm_min[c]) 
                                                    / norm_scale[c] 
                                                    for c, col in enumerate(norm_min_cols)])\
                                         .collect().partition_by("continuity_group")]
        
        wind_field_ts = sorted(wind_field_ts, reverse=True, key=lambda df: df["time"].iloc[-1] - df["time"].iloc[0])
        wind_field_ts = wind_field_ts[:n_seeds]
        # pl.DataFrame(wind_field_ts[0]).select(180+pl.arctan2(pl.mean_horizontal(cs.starts_with("ws_horz")), pl.mean_horizontal(cs.starts_with("ws_vert"))).degrees()).select(pl.all().mean()) 
        # if stoptime != "auto":
        #     # wind_field_ts = [df for df in wind_field_ts if (df["time"].iloc[-1] - df["time"].iloc[0]).total_seconds() >= stoptime]
        # wind_field_ts = [df.loc[(df["time"] - df["time"].iloc[0]).dt.total_seconds() <= stoptime] for df in wind_field_ts]
            
        # n_seeds = len(wind_field_ts) 
        wind_field_config = {}
        
        if stoptime == "auto": 
            durations = [df["time"].iloc[-1] - df["time"].iloc[0] for df in wind_field_ts]
            whoc_config["hercules_comms"]["helics"]["config"]["stoptime"] = stoptime = min([d.total_seconds() for d in durations])
    
    input_dicts = []
    case_lists = []
    case_name_lists = []
    n_cases_list = []
    lut_cases = set()
    input_filenames = []
    for case_study_key in case_study_keys:
        case_list, case_names = CaseGen_General(case_studies[case_study_key], namebase=case_study_key)
        case_lists = case_lists + case_list
        case_name_lists = case_name_lists + case_names
        n_cases_list.append(len(case_list))
        
        # Load default settings and make copies
        start_case_idx = len(input_dicts)
        input_dicts = input_dicts + [copy.deepcopy(whoc_config) for i in range(len(case_list))]

        # make adjustements based on case study
        for c, case in enumerate(case_list):
            print(f"Processing case: {case['wind_forecast_class']}")
            for property_name, property_value in case.items():
                if property_name in input_dicts[start_case_idx + c]["controller"]:
                    property_group = "controller"
                elif ((property_name in input_dicts[start_case_idx + c]["wind_forecast"]) 
                      or (input_dicts[start_case_idx + c]["controller"]["wind_forecast_class"] and property_name in input_dicts[start_case_idx + c]["wind_forecast"].get(input_dicts[start_case_idx + c]["controller"]["wind_forecast_class"], {}))):
                    property_group = "wind_forecast"
                else:
                    property_group = None
                
                if property_group:
                    if property_name == "yaw_limits":
                        input_dicts[start_case_idx + c][property_group][property_name] = tuple(int(v) for v in str(property_value).split(","))
                    elif property_name == "target_turbine_indices":
                        if property_value != "all":
                            # need to preserve order, taking first as upstream
                            target_turbine_indices = np.array([int(v) for v in property_value.split(",") if len(v)])
                            _, order_idx = np.unique(target_turbine_indices, return_index=True)
                            target_turbine_indices = target_turbine_indices[np.sort(order_idx)]
                            input_dicts[start_case_idx + c]["controller"][property_name] = tuple(target_turbine_indices)
                        else:
                            input_dicts[start_case_idx + c]["controller"][property_name] = "all"
                            
                    elif property_name == "uncertain":
                        if (controller_class := case.setdefault("controller_class", whoc_config["controller"]["controller_class"])) == "GreedyController":
                            input_dicts[start_case_idx + c]["controller"]["uncertain"] = False
                        else:
                            input_dicts[start_case_idx + c]["controller"]["uncertain"] = property_value
                    elif isinstance(property_value, np.str_):
                        input_dicts[start_case_idx + c][property_group][property_name] = str(property_value)
                    else:
                        input_dicts[start_case_idx + c][property_group][property_name] = property_value
                else:
                    input_dicts[start_case_idx + c][property_name] = property_value
            
            assert input_dicts[start_case_idx + c]["controller"]["controller_dt"] <= stoptime
            
            if input_dicts[start_case_idx + c]["controller"]["wind_forecast_class"] or "wind_forecast_class" in case: 
                input_dicts[start_case_idx + c]["wind_forecast"] \
                    = {**{
                        "measurements_timedelta": wind_field_ts[0]["time"].iloc[1] - wind_field_ts[0]["time"].iloc[0],
                        "context_timedelta": pd.Timedelta(seconds=input_dicts[start_case_idx + c]["wind_forecast"]["context_timedelta"]),
                        "prediction_timedelta": pd.Timedelta(seconds=input_dicts[start_case_idx + c]["wind_forecast"]["prediction_timedelta"]),
                        "controller_timedelta": pd.Timedelta(seconds=input_dicts[start_case_idx + c]["controller"]["controller_dt"])
                        }, 
                    **input_dicts[start_case_idx + c]["wind_forecast"].setdefault(input_dicts[start_case_idx + c]["controller"]["wind_forecast_class"], {}),
                    }
                
            # need to change num_turbines, floris_input_file, lut_path
            if (target_turbine_indices := input_dicts[start_case_idx + c]["controller"]["target_turbine_indices"])  != "all":
                target_turbine_indices = tuple(target_turbine_indices)
                num_target_turbines = len(target_turbine_indices)
                input_dicts[start_case_idx + c]["controller"]["num_turbines"] = num_target_turbines
                # NOTE: lut tables should be regenerated for different yaw limits
                uncertain_flag = input_dicts[start_case_idx + c]["controller"]["uncertain"]
                lut_path = input_dicts[start_case_idx + c]["controller"]["lut_path"]
                floris_input_file = os.path.splitext(os.path.basename(input_dicts[start_case_idx + c]["controller"]["floris_input_file"]))[0]
                yaw_limits = (input_dicts[start_case_idx + c]["controller"]["yaw_limits"])[1]
                input_dicts[start_case_idx + c]["controller"]["lut_path"] = os.path.join(
                    os.path.dirname(lut_path), 
                    f"lut_{floris_input_file}_{target_turbine_indices}_uncertain{uncertain_flag}_yawlimits{yaw_limits}.csv")
            # **{k: v for k, v in input_dicts[start_case_idx + c]["wind_forecast"].items() if isinstance(k, str) and "_kwargs" in k} 
            assert input_dicts[start_case_idx + c]["controller"]["controller_dt"] >= input_dicts[start_case_idx + c]["simulation_dt"]
             
            # regenerate floris lookup tables for all wind farms included
            # generate LUT for combinations of lut_path/floris_input_file, yaw_limits, uncertain, and target_turbine_indices that arise together
            if regenerate_lut:
                floris_input_file = input_dicts[start_case_idx + c]["controller"]["floris_input_file"]
                lut_path = input_dicts[start_case_idx + c]["controller"]["lut_path"] 
                uncertain_flag = input_dicts[start_case_idx + c]["controller"]["uncertain"] 
                yaw_limits = tuple(input_dicts[start_case_idx + c]["controller"]["yaw_limits"])
                target_turbine_indices = input_dicts[start_case_idx + c]["controller"]["target_turbine_indices"]
                if (new_case := tuple([floris_input_file, lut_path, uncertain_flag, yaw_limits, target_turbine_indices])) in lut_cases:
                    continue
                
                LookupBasedWakeSteeringController._optimize_lookup_table(
                    floris_config_path=floris_input_file, uncertain=uncertain_flag, yaw_limits=yaw_limits, 
                    parallel=multiprocessor is not None,
                    sorted_target_tids=sorted(target_turbine_indices) if target_turbine_indices != "all" else "all", lut_path=lut_path, generate_lut=True)
                
                lut_cases.add(new_case)

                input_dicts[start_case_idx + c]["controller"]["generate_lut"] = False
            
            # TODO rename this by index with only config updates from case inside
            fn = f'input_config_case_{"_".join(
                [f"{key}_{val if (isinstance(val, str) or isinstance(val, np.str_) or isinstance(val, bool)) else np.round(val, 6)}" for key, val in case.items() \
                    if key not in ["simulation_dt", "use_filtered_wind_dir", "use_lut_filtered_wind_dir", "yaw_limits", "wind_case_idx", "seed", "floris_input_file", "lut_path"]]) \
                    if "case_names" not in case else case["case_names"]}.pkl'.replace("/", "_")

            input_filenames.append((case_study_key, fn)) 

    prediction_timedelta = max(inp["wind_forecast"]["prediction_timedelta"] for inp in input_dicts if inp["controller"]["wind_forecast_class"]) \
            if any(inp["controller"]["wind_forecast_class"] for inp in input_dicts) else pd.Timedelta(seconds=0)
    horizon_timedelta = max(pd.Timedelta(seconds=inp["controller"]["n_horizon"] * inp["controller"]["controller_dt"]) for inp in input_dicts if inp["controller"]["n_horizon"]) \
            if any(inp["controller"]["controller_class"] == "MPC" for inp in input_dicts) else pd.Timedelta(seconds=0)
    # stoptime -= prediction_timedelta.total_seconds()
    # assert stoptime > 0, "increase stoptime parameter and/or decresease prediction_timedetla, as stoptime < prediction_timedelta"

    # assert all([(df["time"].iloc[-1] - df["time"].iloc[0]).total_seconds() >= stoptime + prediction_timedelta + horizon_timedelta for df in wind_field_ts])
    wind_field_ts = [df.loc[(df["time"] - df["time"].iloc[0]).dt.total_seconds() 
                        <= stoptime + prediction_timedelta.total_seconds() + horizon_timedelta.total_seconds()] 
                    for df in wind_field_ts]
    stoptime = max(min([((df["time"].iloc[-1] - df["time"].iloc[0]) - prediction_timedelta - horizon_timedelta).total_seconds() for df in wind_field_ts]), stoptime)
    for (case_study_key, fn), inp in zip(input_filenames, input_dicts):
        inp["hercules_comms"]["helics"]["config"]["stoptime"] = stoptime
        results_dir = os.path.join(save_dir, case_study_key)
        os.makedirs(results_dir, exist_ok=True)
        with open(os.path.join(results_dir, fn), 'wb') as fp:
            pickle.dump(inp, fp)
    
    # instantiate controller and run_simulations simulation
    with open(os.path.join(save_dir, "init_simulations.pkl"), "wb") as fp:
        pickle.dump({"case_lists": case_lists, "case_name_lists": case_name_lists, "input_dicts": input_dicts, "wind_field_config": wind_field_config,
                    "wind_field_ts": wind_field_ts}, fp)

    return case_lists, case_name_lists, input_dicts, wind_field_config, wind_field_ts

# 0, 1, 2, 3, 6
case_families = ["baseline_controllers", "solver_type", # 0, 1
                    "wind_preview_type", "warm_start", # 2, 3
                    "horizon_length", "cost_func_tuning",  # 4, 5
                    "yaw_offset_study", "scalability", # 6, 7
                    "breakdown_robustness", # 8
                    "gradient_type", "n_wind_preview_samples", # 9, 10
                    "generate_sample_figures", "baseline_controllers_3", # 11, 12
                    "cost_func_tuning_small", "sr_solve", # 13, 14
<<<<<<< HEAD
                    "baseline_controllers_preview_flasc", "baseline_controllers_preview_awaken", # 15, 16
                    "baseline_controllers_preview_flasc_perfect"] #17
=======
                    "baseline_controllers_forecasters_flasc", "baseline_controllers_forecasters_awaken", # 15, 16
                    "baseline_controllers_preview_flasc_perfect"] # 17
>>>>>>> c2a195ea
<|MERGE_RESOLUTION|>--- conflicted
+++ resolved
@@ -44,27 +44,15 @@
                                     # "use_filtered_wind_dir": {"group": 1, "vals": [True, True]},
                                     # "use_lut_filtered_wind_dir": {"group": 1, "vals": [True, True]},
                                     "controller_dt": {"group": 1, "vals": [180]},
-<<<<<<< HEAD
                                     #"case_names": {"group": 1, "vals": ["LUT"]},
                                     "controller_class": {"group": 1, "vals": ["LookupBasedWakeSteeringController"]},
-=======
-                                    "case_names": {"group": 1, "vals": ["LUT"]},
-                                    "controller_class": {"group": 1, "vals": ["GreedyController", "LookupBasedWakeSteeringController"]},
-                                     "target_turbine_indices": {"group": 1, "vals": ["4,", "4,6"]},
->>>>>>> c2a195ea
                                     "use_filtered_wind_dir": {"group": 1, "vals": [True]},
                                     "use_lut_filtered_wind_dir": {"group": 1, "vals": [True]},
                                     "simulation_dt": {"group": 0, "vals": [60]},
                                     "floris_input_file": {"group": 0, "vals": ["../../examples/inputs/smarteole_farm.yaml"]},
-<<<<<<< HEAD
                                     "lut_path": {"group": 0, "vals": ["../../examples/inputs/lut_smarteole_farm_(1, 2)_uncertainFalse.csv"]},
                                     "uncertain": {"group": 3, "vals": [False, False]},
                                     "wind_forecast_class": {"group": 3, "vals": ["KalmanFilterForecast", "PerfectForecast"]},
-=======
-                                    "lut_path": {"group": 0, "vals": ["../../examples/inputs/smarteole_farm_lut.csv"]},
-                                    "uncertain": {"group": 3, "vals": [True]},
-                                    "wind_forecast_class": {"group": 3, "vals": ["KalmanFilterForecast"]},
->>>>>>> c2a195ea
                                     "prediction_timedelta": {"group": 4, "vals": [240]},
                                     "yaw_limits": {"group": 0, "vals": ["-15,15"]}
                                     },
@@ -685,10 +673,5 @@
                     "gradient_type", "n_wind_preview_samples", # 9, 10
                     "generate_sample_figures", "baseline_controllers_3", # 11, 12
                     "cost_func_tuning_small", "sr_solve", # 13, 14
-<<<<<<< HEAD
-                    "baseline_controllers_preview_flasc", "baseline_controllers_preview_awaken", # 15, 16
-                    "baseline_controllers_preview_flasc_perfect"] #17
-=======
                     "baseline_controllers_forecasters_flasc", "baseline_controllers_forecasters_awaken", # 15, 16
-                    "baseline_controllers_preview_flasc_perfect"] # 17
->>>>>>> c2a195ea
+                    "baseline_controllers_preview_flasc_perfect"] # 17